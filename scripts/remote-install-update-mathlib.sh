--- conflicted
+++ resolved
@@ -65,7 +65,6 @@
 curl -o post-commit https://raw.githubusercontent.com/leanprover-community/mathlib-tools/$BRANCH/scripts/post-commit
 curl -o post-checkout https://raw.githubusercontent.com/leanprover-community/mathlib-tools/$BRANCH/scripts/post-checkout
 echo "installing it in \$HOME/.mathlib/bin"
-<<<<<<< HEAD
 chmod +x update-mathlib.py cache-olean.py lean-depot.py
 mkdir -p $HOME/.mathlib/bin || true
 mkdir -p $HOME/.mathlib/hooks || true
@@ -78,36 +77,15 @@
 mv setup-lean-git-hooks.sh $HOME/.mathlib/bin/setup-lean-git-hooks
 mv post-commit   $HOME/.mathlib/hooks/
 mv post-checkout $HOME/.mathlib/hooks/
-=======
-chmod +x update-mathlib.py
-mkdir -p "$HOME"/.mathlib/bin || true
-mkdir -p "$HOME"/.mathlib/hooks || true
-
-mv update-mathlib.py       "$HOME"/.mathlib/bin/update-mathlib
-mv cache-olean.py          "$HOME"/.mathlib/bin/cache-olean
-mv delayed_interrupt.py    "$HOME"/.mathlib/bin/
-mv auth_github.py          "$HOME"/.mathlib/bin/
-mv setup-lean-git-hooks.sh "$HOME"/.mathlib/bin/setup-lean-git-hooks
-mv post-commit   "$HOME"/.mathlib/hooks/
-mv post-checkout "$HOME"/.mathlib/hooks/
->>>>>>> 3a5af79d
 
 if grep -q ".mathlib/bin" "$HOME"/.profile
 then
     echo mathlib scripts are already added to \$PATH in .profile
 else
     echo "Adding a path modification in .profile"
-<<<<<<< HEAD
-    touch $HOME/.profile
-    echo "export PATH=\"\$HOME/.mathlib/bin:\$PATH\" " >> $HOME/.profile
-    echo $HOME/.profile
-    ls $HOME/.profile
-    echo "You should now run \"source $HOME/.profile\""
-=======
     touch "$HOME"/.profile
     echo "export PATH=\"\$HOME/.mathlib/bin:\$PATH\" " >> "$HOME"/.profile
     echo "$HOME"/.profile
     ls "$HOME"/.profile
     echo "You should now run 'source \"$HOME\"/.profile'"
->>>>>>> 3a5af79d
 fi
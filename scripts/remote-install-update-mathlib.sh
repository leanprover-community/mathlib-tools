#! /bin/bash
BRANCH=master
USER="--user"
USER_MSG="(at user level)"
PYTHON_DEPS="toml PyGithub certifi gitpython requests"

for i in "$@"
do
case $i in
    -b=*|--branch=*)
        BRANCH="${i#*=}"
    ;;
    --global)
        USER=""
        USER_MSG="(globally)"
    ;;
    *)
        echo unknown option "${i#*=}"
        echo "usage: remote-install-update-mathlib.sh [-b=BRANCH|--branch=BRANCH] [--global]"
        exit -1
    ;;
esac
done

echo "Installing python dependencies $USER_MSG"
if ! which pip3; then
    if which apt-get; then
        read -p "update-mathlib needs to install python3 and pip3. Proceed?" -n 1 -r </dev/tty
        if [[ $REPLY =~ ^[Yy]$ ]]; then
            sudo apt-get -y install python3 python3-pip
        else
            exit -1
        fi
    elif which brew; then
        read -p "update-mathlib needs to install python3 and pip3. Proceed?" -n 1 -r </dev/tty
        echo
        if [[ $REPLY =~ ^[Yy]$ ]]; then
            brew install python3
        else
            exit -1
        fi
    elif which choco; then
        read -p "update-mathlib needs to install python3 and pip3. Proceed?" -n 1 -r </dev/tty
        echo
        if [[ $REPLY =~ ^[Yy]$ ]]; then
            choco install python
        else
            exit -1
        fi
    else
        echo "python3 and pip3 not found. First install python3 and pip3 and then install update-mathlib"
        exit -1
    fi
fi

pip3 install --upgrade $USER setuptools || exit -1
pip3 install --upgrade $USER $PYTHON_DEPS || exit -1
echo "Fetching the update-mathlib script"
curl -o update-mathlib.py https://raw.githubusercontent.com/leanprover-community/mathlib-tools/$BRANCH/scripts/update-mathlib.py
curl -o cache-olean.py https://raw.githubusercontent.com/leanprover-community/mathlib-tools/$BRANCH/scripts/cache-olean.py
curl -o setup-lean-git-hooks.sh https://raw.githubusercontent.com/leanprover-community/mathlib-tools/$BRANCH/scripts/setup-lean-git-hooks.sh
curl -o delayed_interrupt.py https://raw.githubusercontent.com/leanprover-community/mathlib-tools/$BRANCH/scripts/delayed_interrupt.py
curl -o auth_github.py https://raw.githubusercontent.com/leanprover-community/mathlib-tools/$BRANCH/scripts/auth_github.py
curl -o post-commit https://raw.githubusercontent.com/leanprover-community/mathlib-tools/$BRANCH/scripts/post-commit
curl -o post-checkout https://raw.githubusercontent.com/leanprover-community/mathlib-tools/$BRANCH/scripts/post-checkout
echo "installing it in \$HOME/.mathlib/bin"
chmod +x update-mathlib.py
<<<<<<< HEAD
chmod +x cache-olean.py
chmod +x setup-lean-git-hooks.sh
chmod +x post-commit
chmod +x post-checkout
mkdir -p $HOME/.mathlib/bin || true
mkdir -p $HOME/.mathlib/hooks || true
=======
mkdir -p "$HOME"/.mathlib/bin || true
mkdir -p "$HOME"/.mathlib/hooks || true
>>>>>>> 3a5af79d

mv update-mathlib.py       "$HOME"/.mathlib/bin/update-mathlib
mv cache-olean.py          "$HOME"/.mathlib/bin/cache-olean
mv delayed_interrupt.py    "$HOME"/.mathlib/bin/
mv auth_github.py          "$HOME"/.mathlib/bin/
mv setup-lean-git-hooks.sh "$HOME"/.mathlib/bin/setup-lean-git-hooks
mv post-commit   "$HOME"/.mathlib/hooks/
mv post-checkout "$HOME"/.mathlib/hooks/

if grep -q ".mathlib/bin" "$HOME"/.profile
then
    echo mathlib scripts are already added to \$PATH in .profile
else
    echo "Adding a path modification in .profile"
    touch "$HOME"/.profile
    echo "export PATH=\"\$HOME/.mathlib/bin:\$PATH\" " >> "$HOME"/.profile
    echo "$HOME"/.profile
    ls "$HOME"/.profile
    echo "You should now run 'source \"$HOME\"/.profile'"
fi<|MERGE_RESOLUTION|>--- conflicted
+++ resolved
@@ -65,17 +65,12 @@
 curl -o post-checkout https://raw.githubusercontent.com/leanprover-community/mathlib-tools/$BRANCH/scripts/post-checkout
 echo "installing it in \$HOME/.mathlib/bin"
 chmod +x update-mathlib.py
-<<<<<<< HEAD
 chmod +x cache-olean.py
 chmod +x setup-lean-git-hooks.sh
 chmod +x post-commit
 chmod +x post-checkout
-mkdir -p $HOME/.mathlib/bin || true
-mkdir -p $HOME/.mathlib/hooks || true
-=======
 mkdir -p "$HOME"/.mathlib/bin || true
 mkdir -p "$HOME"/.mathlib/hooks || true
->>>>>>> 3a5af79d
 
 mv update-mathlib.py       "$HOME"/.mathlib/bin/update-mathlib
 mv cache-olean.py          "$HOME"/.mathlib/bin/cache-olean

from pathlib import Path
import logging
import tempfile
import shutil
import tarfile
import signal
import re
import os
import stat
import platform
import subprocess
import pickle
import contextlib
import enum
from datetime import datetime
import concurrent.futures
import tarfile
from typing import Iterable, Union, List, Tuple, Optional, Dict, TYPE_CHECKING
from tempfile import TemporaryDirectory
import shutil

import requests
from tqdm import tqdm # type: ignore
import toml
import yaml
from git import (Repo, Commit, InvalidGitRepositoryError,  # type: ignore
                 GitCommandError, BadName, RemoteReference) # type: ignore
from atomicwrites import atomic_write

from mathlibtools.file_status import FileStatus, PortStatus

if TYPE_CHECKING:
    from mathlibtools.import_graph import ImportGraph

from mathlibtools.delayed_interrupt import DelayedInterrupt
from mathlibtools.auth_github import auth_github, Github
from mathlibtools.git_helpers import visit_ancestors, short_sha

log = logging.getLogger("Mathlib tools")
log.setLevel(logging.INFO)
if (log.hasHandlers()):
    log.handlers.clear()
log.addHandler(logging.StreamHandler())


class InvalidLeanProject(Exception):
    pass

class InvalidMathlibProject(Exception):
    """A mathlib project is a Lean project depending on mathlib"""
    pass

class LeanDownloadError(Exception):
    pass

class LeanDirtyRepo(Exception):
    pass

class InvalidLeanVersion(Exception):
    pass

class LeanProjectError(Exception):
    pass

DOT_MATHLIB = Path(os.environ.get("MATHLIB_CACHE_DIR") or
                   Path.home()/'.mathlib')

AZURE_URL = 'https://oleanstorage.azureedge.net/mathlib/'

DOT_MATHLIB.mkdir(parents=True, exist_ok=True)
DOWNLOAD_URL_FILE = DOT_MATHLIB/'url'

MATHLIB_URL = 'https://github.com/leanprover-community/mathlib.git'
LEAN_VERSION_RE = re.compile(r'(.*)\t.*refs/heads/lean-(.*)')
# This regex is from [1] and implements the logic at [2].
# [1]: https://github.com/leanprover/vscode-lean/blob/2b43982c4c6305a0f20f156152a60613a6f1a683/syntaxes/lean.json#L193
# [2]: https://github.com/leanprover-community/lean/blob/65ad4ffdb3abac75be748554e3cbe990fb1c6500/src/util/name.cpp#L65-L83
LEAN_UNESCAPED_IDENTIFIER_RE = re.compile(
    r"(?![λΠΣ])[_a-zA-Zα-ωΑ-Ωϊ-ϻἀ-῾℀-⅏𝒜-𝖟](?:(?![λΠΣ])[_a-zA-Zα-ωΑ-Ωϊ-ϻἀ-῾℀-⅏𝒜-𝖟0-9'ⁿ-₉ₐ-ₜᵢ-ᵪ])*")

VersionTuple = Tuple[int, int, int]

def mathlib_lean_version() -> VersionTuple:
    """Return the latest Lean release supported by mathlib"""
    resp = requests.get("https://raw.githubusercontent.com/leanprover-community/mathlib/master/leanpkg.toml")
    assert resp.status_code == 200
    conf = toml.loads(resp.text)
    return parse_version(conf['package']['lean_version'])

def set_download_url(url: str = AZURE_URL) -> None:
    """Store the download url in .mathlib."""
    DOWNLOAD_URL_FILE.write_text(url)

def get_download_url() -> str:
    """Get the download url from .mathlib."""
    return DOWNLOAD_URL_FILE.read_text().strip('/\n')+'/'

if not DOWNLOAD_URL_FILE.exists():
    set_download_url()

def pack(root: Path, srcs: Iterable[Path], target: Path) -> None:
    """Creates, as target, a tar.xz archive containing all paths from src,
    relative to the folder root"""
    try:
        target.unlink()
    except FileNotFoundError:
        pass
    cur_dir = Path.cwd()
    with DelayedInterrupt([signal.SIGTERM, signal.SIGINT]):
        os.chdir(str(root))
        ar = tarfile.open(str(target), 'w|xz')
        for src in srcs:
            ar.add(str(src.relative_to(root)))
        ar.close()
    os.chdir(str(cur_dir))

def unpack_archive(fname: Union[str, Path], tgt_dir: Union[str, Path],
                   oleans_only: bool) -> None:
    """ Alternative to `shutil.unpack_archive` that shows progress"""
    with tarfile.open(fname) as tarobj:
        if oleans_only:
            members : Iterable[tarfile.TarInfo] = (f for f in tarobj if Path(f.name).suffix == '.olean')
        else:
            members = tarobj
        tarobj.extractall(
            str(tgt_dir), members=tqdm(members, desc='  files extracted', unit=''))

def escape_identifier(s : str) -> str:
    """ Helper function to wrap _pieces_ of identifiers in double french quotes
    if they need to be wrapped by lean, we use this for file paths so we also escape
    strings of the form `a.a` even though they are valid identifiers.
    By escaping strings we ensure that lean accepts them as imports"""
    if re.fullmatch(LEAN_UNESCAPED_IDENTIFIER_RE, s):
        return s
    return "«" + s + "»"

def blocks(files, size=65536):
    """Help function to count file lines"""
    while True:
        b = files.read(size)
        if not b: break
        yield b

class OleanCache:
    """ A reference to a cache of oleans for a single commit.

    This is a context manager so that references to caches which hold onto resources
    can clean up when those resources are no longer needed.
    """
    def __init__(self, locator: 'CacheLocator', rev: Commit):
        self.locator = locator
        self.rev = rev
        self.path = self.locator.cache_dir / self.fname

    @property
    def fname(self) -> str:
        return self.rev.hexsha + '.tar.xz'

    def make_local(self) -> 'LocalOleanCache':
        raise NotImplementedError

    def close(self) -> None:
        pass

    def __enter__(self) -> 'OleanCache':
        return self

    def __exit__(self, *args) -> None:
        self.close()


class LocalOleanCache(OleanCache):
    """ A cache of oleans that lives on the local filesystem.

    Any cache can be converted into a local cache via `OleanCache.download`."""
    def __init__(self, locator: 'CacheLocator', rev):
        super().__init__(locator, rev)
        if not self.path.exists():
            raise LookupError("Local cache not found")

    def make_local(self) -> 'LocalOleanCache':
        return self  # already downloaded


class RemoteOleanCache(OleanCache):
    """ A cache of oleans that lives on a remove server.

    This holds an open HTTP connection to the server from which the cache can be downloaded."""
    def __init__(self, locator: 'CacheLocator', rev):
        super().__init__(locator, rev)
        assert self.locator.cache_url is not None
        self.req = requests.get(self.locator.cache_url + self.fname, stream=True)
        self.req.raise_for_status()

    def close(self):
        self.req.close()

    def make_local(self):
        # download the cache atomically from the already-open connection
        with atomic_write(self.path, mode='wb', overwrite=True) as tgt:
            total_size = int(self.req.headers.get('content-length', 0))
            with tqdm.wrapattr(self.req.raw, "read", total=total_size,
                               desc='  ' + short_sha(self.rev)) as src:
                shutil.copyfileobj(src, tgt)
        self.req.close()
        return LocalOleanCache(self.locator, self.rev)


class CacheFallback(enum.Enum):
    """ Specifies the fallback to use when an exactly matching cache is not available """
    NONE = 'none'
    DOWNLOAD_FIRST = 'download-first'
    DOWNLOAD_ALL = 'download-all'
    SHOW = 'show'


class CacheLocator:
    """ A helper class to locate and download caches for a given repo and remote URL """
    def __init__(self, name: str, repo: Repo, cache_url: Optional[str], cache_dir: Path, *, force_download=False):
        self.name = name
        self.repo = repo
        self.cache_url = cache_url
        self.cache_dir = cache_dir
        self.force_download = force_download

    def find_exact(self, rev: Commit) -> Optional[OleanCache]:
        """ Find a cache that is for `rev` exactly """
        log.info(f"Looking for {self.name} oleans for {short_sha(rev)}")
        if not self.force_download:
            log.info(f'  locally...')
            try:
                local_c = LocalOleanCache(self, rev)
            except LookupError:
                pass
            else:
                log.info(f'  Found local {self.name} oleans')
                return local_c

        if self.cache_url is not None:
            log.info('  remotely...')
            try:
                remote_c = RemoteOleanCache(self, rev)
            except requests.HTTPError:
                pass
            else:
                log.info(f'  Found remote {self.name} oleans')
                return remote_c

        return None

    def find_all(self, rev: Commit) -> Tuple[contextlib.ExitStack, List[OleanCache]]:
        """
        Find all closest ancestors that have a cache. Returns a tuple where the
        first result is a contextmanager that will close any unused http requests
        """
        caches = []
        with contextlib.ExitStack() as stack:
            for parent_commit, prune in visit_ancestors(rev):
                cache = self.find_exact(parent_commit)
                if cache is None:
                    log.info(f"No cache available for revision {short_sha(parent_commit)}")
                else:
                    stack.enter_context(cache)  # ensure we do not leak requests
                    caches.append(cache)
                    prune()  # do not visit the ancestors of this commit
            return stack.pop_all(), caches

        # https://github.com/python/mypy/issues/7726
        assert False

    def find_local_with_fallback(self, rev: Commit, fallback: CacheFallback) -> LocalOleanCache:
        """
        Find (or download) a local cache for `rev` using the provided fallback strategy.
        """
        # if fallback is `NONE`, do not even attempt a search (to conserve network access)
        if fallback == CacheFallback.NONE:
            cache = self.find_exact(rev)
            if not cache:
                raise LeanDownloadError(f"No cache was available for {short_sha(rev)}.\n")
            with cache:
                log.info("Located matching cache")
                return cache.make_local()

        # Otherwise, do a search. This will open as many HTTP connections as
        # necessary, which the `with` statement cleans up.
        ctx, caches = self.find_all(rev)
        with ctx:
            if not caches:
                # this should never happen unless azure goes down
                raise LeanProjectError('No archives available for any commits!')

            cache = caches[0]

            if cache.rev == rev:
                assert len(caches) == 1
                log.info("Using matching cache")
                return caches[0].make_local()

            if len(caches) > 1:
                archive_items = ''.join([f'\n * {short_sha(c.rev)}' for c in caches])
                commit_args = ''.join([f' {short_sha(c.rev)}^!' for c in caches])
                log.warning(
                    f"No cache was available for {short_sha(rev)}.\n"
                    f"There are multiple viable caches from parent commits:{archive_items}\n"
                    f"To see the commits in question, run:\n"
                    f"  git log --graph {short_sha(rev)}{commit_args}")
            else:
                log.warning(
                    f"No cache was available for {short_sha(rev)}. "
                    f"A cache was found for the ancestor {short_sha(cache.rev)}.\n"
                    f"To see the intermediate commits, run:\n"
                    f"  git log --graph {short_sha(rev)} {short_sha(cache.rev)}^!")

            if fallback == CacheFallback.DOWNLOAD_ALL:
                log.info("Preparing all caches, using the first")
                with concurrent.futures.ThreadPoolExecutor() as executor:
                    local_caches = list(executor.map(lambda c: c.make_local(), caches))
                return local_caches[0]
            elif fallback == CacheFallback.DOWNLOAD_FIRST:
                log.info("Using first cache")
                return caches[0].make_local()
            elif fallback == CacheFallback.SHOW:
                log.info(f"Run `leanproject get-cache --rev` on one of the available commits above.")
                raise LeanDownloadError
            else:
                raise RuntimeError('Invalid fallback argument')

        # https://github.com/python/mypy/issues/7726
        assert False

def parse_version(version: str) -> VersionTuple:
    """Turn a lean version string into a tuple of integers or raise
    InvalidLeanVersion"""
    #Something that could be in a branch name or modern leanpkg.toml
    m = re.match(r'.*lean[-:](.*)\.(.*)\.(.*).*', version)
    if m:
        return (int(m.group(1)), int(m.group(2)), int(m.group(3)))

    # The output of `lean -- version`
    m = re.match(r'.*version (.*)\.(.*)\.(.*),.*', version)
    if m:
        return (int(m.group(1)), int(m.group(2)), int(m.group(3)))

    # Only a version string
    m = re.match(r'(.*)\.(.*)\.(.*)', version)
    if m:
        return (int(m.group(1)), int(m.group(2)), int(m.group(3)))
    raise InvalidLeanVersion(version)

def lean_version_toml(version: VersionTuple) -> str:
    """Turn a Lean version tuple into the string expected in leanpkg.toml."""
    ver_str = '{:d}.{:d}.{:d}'.format(*version)
    if version < (3, 5, 0):
        return ver_str
    else:
        return 'leanprover-community/lean:' + ver_str

def clean(dir: Path) -> None:
    log.info('cleaning {} ...'.format(str(dir)))
    for path in dir.glob('**/*.olean'):
        path.unlink()

def delete_zombies(dir: Path) -> None:
    for path in dir.glob('**/*.olean'):
        if not path.with_suffix('.lean').exists():
            log.info('deleting zombie {} ...'.format(str(path)))
            path.unlink()

def check_core_timestamps(toolchain: str) -> bool:
    """Check that oleans are more recent than their source in core lib"""

    toolchain_path = Path.home()/'.elan'/'toolchains'/toolchain
    try:
        return all(p.stat().st_mtime < p.with_suffix('.olean').stat().st_mtime
               for p in toolchain_path.glob('**/*.lean'))
    except FileNotFoundError:
        return False

def touch_oleans(path: Path) -> None:
    """Set modification time for oleans in path and its subfolders to now"""
    now = datetime.now().timestamp()
    for p in path.glob('**/*.olean'):
        os.utime(str(p), (now, now))

def find_root(path: Path) -> Path:
    """
    Find a Lean project root in path by searching for leanpkg.toml in path and
    its ancestors.
    """
    if (path/'leanpkg.toml').exists():
        return path
    parent = path.absolute().parent
    if parent != path:
        return find_root(parent)
    else:
        raise InvalidLeanProject('Could not find a leanpkg.toml')


class DeclInfo:
    def __init__(self, origin: str, filepath: Path, line: int):
        """Implementation information for a declaration.
        The origin argument is meant to be either 'core' or a project name,
        including mathlib."""
        self.origin = origin
        self.filepath = filepath
        self.line = line

    def __repr__(self) -> str:
        return "DeclInfo('{}', '{}', {})".format(self.origin, self.filepath, self.line)


class LeanProject:
    def __init__(self, repo: Optional[Repo], is_dirty: bool, rev: str, directory: Path,
            pkg_config: dict, deps: dict,
            cache_url: str = '', force_download: bool = False,
            upgrade_lean: bool = True) -> None:
        """A Lean project."""
        self.repo = repo
        self.is_dirty = is_dirty
        self.rev = rev
        self.directory = directory.absolute().resolve()
        self.pkg_config = pkg_config
        self.src_directory = self.directory/pkg_config.get('path', '')
        self.deps = deps
        self.cache_url = cache_url or get_download_url()
        self.force_download = force_download
        self.upgrade_lean = upgrade_lean
        self._import_graph = None # type: Optional[ImportGraph]

    @classmethod
    def from_path(cls, path: Path, cache_url: str = '',
                  force_download: bool = False,
                  upgrade_lean: bool = True) -> 'LeanProject':
        """Builds a LeanProject from a Path object"""
        repo: Optional[Repo] = None
        is_dirty = False
        rev = ''
        try:
            repo = Repo(path, search_parent_directories=True)
        except InvalidGitRepositoryError:
            pass
        if repo:
            if repo.bare:
                raise InvalidLeanProject('Git repository is not initialized')
            is_dirty = repo.is_dirty()
            try:
                rev = repo.commit().hexsha
            except ValueError:
                rev = ''
        directory = find_root(path)
        config = toml.load(directory/'leanpkg.toml')

        return cls(repo, is_dirty, rev, directory,
                   config['package'], config['dependencies'],
                   cache_url, force_download, upgrade_lean)

    @classmethod
    def user_wide(cls, cache_url: str = '',
                  force_download: bool = False) -> 'LeanProject':
        """Return the user-wide LeanProject (living in ~/.lean)

        If the project does not exist, it will be created, using the latest
        version of Lean supported by mathlib."""
        directory = Path.home()/'.lean'
        try:
            config = toml.load(directory/'leanpkg.toml')
        except FileNotFoundError:
            directory.mkdir(exist_ok=True)
            version = mathlib_lean_version()
            if version <= (3, 4, 2):
                version_str = '.'.join(map(str, version))
            else:
                version_str = 'leanprover-community/lean:' +\
                              '.'.join(map(str, version))

            pkg = { 'name': '_user_local_packages',
                    'version': '1',
                    'lean_version': version_str }
            with (directory/'leanpkg.toml').open('w') as pkgtoml:
                toml.dump({'package': pkg}, pkgtoml)
            config = { 'package': pkg, 'dependencies': dict() }

        return cls(None, False, '', directory,
                   config['package'], config['dependencies'],
                   cache_url, force_download)

    @property
    def name(self) -> str:
        return self.pkg_config['name']

    @property
    def lean_version(self) -> VersionTuple:
        return parse_version(self.pkg_config['lean_version'])

    @lean_version.setter
    def lean_version(self, version: VersionTuple) -> None:
        self.pkg_config['lean_version'] = lean_version_toml(version)


    @property
    def is_mathlib(self) -> bool:
        return self.name == 'mathlib'

    @property
    def toolchain(self) -> str:
        ver_str = '{:d}.{:d}.{:d}'.format(*self.lean_version)
        return ver_str if self.lean_version < (3, 5, 0) \
                       else 'leanprover-community-lean-' + ver_str

    @property
    def mathlib_rev(self) -> str:
        if self.is_mathlib:
            return self.rev
        if 'mathlib' not in self.deps:
            raise InvalidMathlibProject('This project does not depend on mathlib')
        try:
            rev = self.deps['mathlib']['rev']
        except KeyError:
            raise InvalidMathlibProject(
                'Project seems to refer to a local copy of mathlib '
                'instead of a GitHub repository')
        return rev

    @property
    def mathlib_folder(self) -> Path:
        if self.is_mathlib:
            return self.directory
        else:
            return self.directory/'_target'/'deps'/'mathlib'

    @property
    def mathlib_repo(self) -> Repo:
        if self.is_mathlib:
            assert self.repo
            return self.repo
        else:
            if not self.mathlib_folder.exists():
                self.run_echo(['leanpkg', 'configure'])
            return Repo(self.mathlib_folder)


    def read_config(self) -> None:
        try:
            config = toml.load(self.directory/'leanpkg.toml')
        except FileNotFoundError:
            raise InvalidLeanProject('Missing leanpkg.toml')

        self.deps = config['dependencies']
        self.pkg_config = config['package']

    def write_config(self) -> None:
        """Write leanpkg.toml for this project."""
        # Fix leanpkg lean_version bug if needed (the lean_version property
        # setter is working here, hence the weird line).
        self.lean_version = self.lean_version

        # Note we can't blindly use toml.dump because we need dict as values
        # for dependencies.
        with (self.directory/'leanpkg.toml').open('w') as cfg:
            cfg.write('[package]\n')
            cfg.write(toml.dumps(self.pkg_config))
            cfg.write('\n[dependencies]\n')
            for dep, val in self.deps.items():
                nval = str(val).replace("'git':", 'git =').replace(
                        "'rev':", 'rev =').replace("'", '"')
                cfg.write('{} = {}\n'.format(dep, nval))

    def get_mathlib_olean(self) -> None:
        """Get precompiled mathlib oleans for this project (which depends on
        mathlib)"""
        if self.is_mathlib:
            # user should have run `get-cache` not `get-mathlib-cache
            log.warning(
                "`get-mathlib-cache` is for projects which depend on "
                "mathlib, not for mathlib itself. "
                "Running `get-cache` instead.")
            return self.get_cache()

        repo = self.mathlib_repo
        try:
            commit = repo.rev_parse(self.mathlib_rev)
        except (BadName, ValueError):
            # presumably the mathlib folder is outdated
            log.info("Can't find the required mathlib revision, will try to update "
                     "mathlib git repository")
            self.run_echo(['leanpkg', 'configure'])
            commit = repo.rev_parse(self.mathlib_rev)

        # Just in case the user broke the workflow (for instance git clone
        # mathlib by hand and then run `leanproject get-cache`)
        if not (self.directory/'leanpkg.path').exists():
            self.run(['leanpkg', 'configure'])

        cache_locator = CacheLocator('mathlib', repo, self.cache_url, DOT_MATHLIB,
                                     force_download=self.force_download)

        # We want an exact match here; if we can't find one, then the user should
        # just point their config file at a version of mathlib with a cache.
        cache = cache_locator.find_local_with_fallback(commit, fallback=CacheFallback.NONE)
        log.info("Applying cache")
        self.clean_mathlib_dep()
        self.mathlib_folder.mkdir(parents=True, exist_ok=True)
        unpack_archive(cache.path, self.mathlib_folder, oleans_only=False)
        if cache.rev != repo.head.commit:
            # If the commit we unpacked isn't HEAD, then there might be some
            # zombie olean files around. It is probably safe, but slower, to do
            # this unconditionally.
            self.delete_zombies()
        # Let's now touch oleans, just in case
        touch_oleans(self.mathlib_folder)

    def mk_cache(self, force: bool = False) -> None:
        """Cache oleans for this project."""
        if not self.rev:
            raise ValueError('This project has no git commit.')
        if not self.repo:
            raise LeanProjectError('This project has no git repository.')
        rev = self.rev
        if self.is_dirty:
            raise LeanProjectError('Unable to make a cache for a dirty '
                'repository. Commit or stash first.')
        tgt_folder = DOT_MATHLIB if self.is_mathlib else self.directory/'_cache'
        tgt_folder.mkdir(exist_ok=True)
        archive = tgt_folder/(str(self.rev) + '.tar.xz')
        if archive.exists() and not force:
            log.info('Cache for revision {} already exists, use --force to replace it.'.format(self.rev))
            return
        pack(self.directory, filter(Path.exists, [self.src_directory, self.directory/'test']),
             archive)

    def get_cache(self, rev: Optional[str] = None,
                  fallback: CacheFallback = CacheFallback.SHOW) -> None:
        """Tries to get olean cache for the current project.

        Will raise LeanDownloadError or FileNotFoundError if no archive exists.
        """
        if not self.repo:
            raise LeanProjectError('This project has no git repository.')

        if self.is_mathlib:
            cache_locator = CacheLocator(self.name, self.repo, self.cache_url, DOT_MATHLIB,
                                         force_download=self.force_download)
        else:
            # TODO: support remote caches for non-mathlib projects
            cache_locator = CacheLocator(self.name, self.repo, None, self.directory/'_cache',
                                         force_download=self.force_download)

        commit = self.repo.rev_parse(rev) if rev is not None else self.repo.head.commit
        cache = cache_locator.find_local_with_fallback(commit, fallback)
        log.info("Applying cache")
        unpack_archive(cache.path, self.directory, oleans_only=True)
        if cache.rev != self.repo.head.commit:
            # If the commit we unpacked isn't HEAD, then there might be some
            # zombie olean files around. It is probably safe, but slower, to do
            # this unconditionally.
            self.delete_zombies()
        # Let's now touch oleans, just in case
        touch_oleans(self.directory)

    @classmethod
    def from_git_url(cls, url: str, target: str = '',
                     branch: str = '', create_branch: bool = False,
                     cache_url: str = '',
                     force_download: bool = False) -> 'LeanProject':
        """Download a Lean project using git and prepare mathlib if needed."""
        log.info('Cloning from ' + url)
        target = target or url.split('/')[-1].split('.')[0]
        repo = Repo.clone_from(url, target)
        if create_branch and branch:
            try:
                repo.git.checkout('HEAD', '-b', branch)
            except (IndexError, GitCommandError):
                log.error('Cannot create new git branch')
                shutil.rmtree(target)
                raise
        elif branch:
            try:
                repo.remote('origin').fetch(branch)
                repo.git.checkout(branch)
            except (IndexError, GitCommandError) as err:
                log.error('Invalid git branch')
                shutil.rmtree(target)
                raise err
        assert repo.working_dir is not None
        proj = cls.from_path(Path(repo.working_dir), cache_url, force_download)
        proj.run_echo(['leanpkg', 'configure'])
        if 'mathlib' in proj.deps or proj.is_mathlib:
            proj.get_mathlib_olean()
        return proj

    @classmethod
    def new(cls, path: Path = Path('.'), cache_url: str = '',
            force_download: bool = False) -> 'LeanProject':
        """Create a new Lean project and prepare mathlib."""
        if path == Path('.'):
            subprocess.run(['leanpkg', 'init', path.absolute().name], check=True)
        else:
            if path.exists():
                raise FileExistsError('Directory ' + str(path) + ' already exists')
            subprocess.run(['leanpkg', 'new', str(path)], check=True)

        proj = cls.from_path(path, cache_url, force_download)
        proj.lean_version = mathlib_lean_version()
        proj.write_config()
        proj.add_mathlib()
        assert proj.repo
        proj.repo.git.checkout('-b', 'master')
        return proj

    def run(self, args: List[str]) -> str:
        """Run a command in the project directory, and returns stdout + stderr.

           args is a list as in subprocess.run"""
        return subprocess.run(args, cwd=str(self.directory),
                              stderr=subprocess.STDOUT,
                              stdout=subprocess.PIPE,
                              check=True).stdout.decode()

    def run_echo(self, args: List[str]) -> None:
        """Run a command in the project directory, letting stdin and stdout
        flow.

           args is a list as in subprocess.run"""
        subprocess.run(args, cwd=str(self.directory), check=True)

    def clean(self) -> None:
        src_dir = self.directory/self.pkg_config['path']
        test_dir = self.directory/'test'
        if src_dir.exists():
            clean(src_dir)
        else:
            raise InvalidLeanProject(
                "Directory {} specified by 'path' does not exist".format(src_dir))
        if test_dir.exists():
            clean(test_dir)

    def delete_zombies(self) -> None:
        src_dir = self.directory/self.pkg_config['path']
        test_dir = self.directory/'test'
        if src_dir.exists():
            delete_zombies(src_dir)
        else:
            raise InvalidLeanProject(
                "Directory {} specified by 'path' does not exist".format(src_dir))
        if test_dir.exists():
            delete_zombies(test_dir)

    def build(self) -> None:
        log.info('Building project ' + self.name)
        if not self.is_mathlib:
            self.clean_mathlib_dep()
        self.run_echo(['leanpkg', 'build'])

    def clean_mathlib_dep(self) -> None:
        """Restore git sanity in a mathlib dependency"""
        assert not self.is_mathlib
        if self.mathlib_folder.exists():
            mathlib = self.mathlib_repo
            mathlib.head.reset(working_tree=True)
            mathlib.git.clean('-fd')
        else:
            self.run_echo(['leanpkg', 'configure'])

    def upgrade_mathlib(self) -> None:
        """Upgrade mathlib in the project.

        In case this project is mathlib, we assume we are already on the branch
        we want.
        """
        if self.is_mathlib:
            assert self.repo
            try:
                rem = next(remote for remote in self.repo.remotes
                           if any('leanprover' in url
                                  for url in remote.urls))
                log.info('Pulling...')
                rem.pull(self.repo.active_branch)
            except (StopIteration, GitCommandError):
                log.info("Couldn't pull from a relevant git remote. "
                         "You may try to git pull manually and then "
                         "run `leanproject get-cache`")
                return
            self.rev = self.repo.commit().hexsha
        else:
            self.clean_mathlib_dep()
            if self.upgrade_lean:
                mathlib_lean = mathlib_lean_version()

                if mathlib_lean > self.lean_version:
                    self.lean_version = mathlib_lean
                    self.write_config()
            self.run_echo(['leanpkg', 'upgrade'])
            self.read_config()
        self.get_mathlib_olean()

    def add_mathlib(self) -> None:
        """Add mathlib to the project."""
        if 'mathlib' in self.deps:
            log.info('This project already depends on  mathlib')
            return
        log.info('Adding mathlib')
        if self.upgrade_lean:
            self.lean_version = mathlib_lean_version()
        self.write_config()
        self.run_echo(['leanpkg', 'add', 'leanprover-community/mathlib'])
        self.read_config()
        self.get_mathlib_olean()

    def setup_git_hooks(self) -> None:
        if self.repo is None:
            raise LeanProjectError('This project has no git repository.')
        hook_dir = Path(self.repo.git_dir)/'hooks'
        src = Path(__file__).parent
        log.info('This script will copy post-commit and post-checkout scripts to %s', hook_dir)
        rep = input("Do you want to proceed (y/n)? ")
        if rep in ['y', 'Y']:
            shutil.copy(str(src/'post-commit'), str(hook_dir))
            mode = (hook_dir/'post-commit').stat().st_mode
            (hook_dir/'post-commit').chmod(mode | stat.S_IXUSR)
            shutil.copy(str(src/'post-checkout'), str(hook_dir))
            mode = (hook_dir/'post-checkout').stat().st_mode
            (hook_dir/'post-checkout').chmod(mode | stat.S_IXUSR)
            log.info("Successfully copied scripts")
        else:
            log.info("Cancelled...")

    def check_timestamps(self) -> Tuple[bool, bool]:
        """Check that core and mathlib oleans are more recent than their
        sources. Return a tuple (core_ok, mathlib_ok)"""
        try:
            mathlib_ok = all(p.stat().st_mtime < p.with_suffix('.olean').stat().st_mtime
                             for p in (self.mathlib_folder/'src').glob('**/*.lean'))
        except FileNotFoundError:
            mathlib_ok = False

        return (check_core_timestamps(self.toolchain), mathlib_ok)

    @property
    def import_graph(self) -> 'ImportGraph':
        # Importing networkx + numpy is slow, so don't do it until this function
        # is called.
        from mathlibtools.import_graph import ImportGraph

        if self._import_graph:
            return self._import_graph
        G = ImportGraph(self.directory)
        for path in self.src_directory.glob('**/*.lean'):
            rel = path.relative_to(self.src_directory)
            label = str(rel.with_suffix('')).replace(os.sep, '.')
            G.add_node(label)
            imports = self.run(['lean', '--deps', str(path)])
            for imp in map(Path, imports.split()):
                try:
                    imp_rel = imp.relative_to(self.src_directory.resolve())
                except ValueError:
                    # This import is not from the project
                    continue
                imp_label = str(imp_rel.with_suffix('')).replace(os.sep, '.')
                G.add_edge(imp_label, label)
        self._import_graph = G
        return G

    def reduce_imports(self, file: str) -> Iterable[Tuple[str, List[str]]]:
        """
        An iterator over files with removable imports, for each file yielding
        a list of removable imports in the format
        `("source.file", ["removable.import", "another.removable.import"])`.
        """
        # Importing networkx is slow, so don't do it until this function
        # is called.
        import networkx as nx # type: ignore
        G = self.import_graph
        if file:
            G = G.ancestors(file)
        H = nx.transitive_reduction(G)
        if file:
            fs = [file]
        else:
            fs = G.nodes
        for f in fs:
            if f == "all":
                continue
            Gf = [e for e in G.edges if e[1] == f]
            Hf = [e for e in H.edges if e[1] == f]
            o = [e[0] for e in Gf if e not in Hf]
            if o:
                yield (f, o)

    def reduce_imports_sed(self, file: str) -> Iterable[str]:
        for src, removable in self.reduce_imports(file):
            for r in removable:
                # probably not the right command on osx
                yield "sed -i '/^import {line}$/d' src/{file}.lean".format(file=src.replace(".","/"), line=r)

    def make_all(self) -> None:
        """Creates all.lean importing everything from the project"""

        with (self.src_directory/'all.lean').open('w') as all_file:
            for path in self.src_directory.glob('**/*.lean'):
                rel = path.relative_to(self.src_directory).with_suffix('')
                if rel == Path('all'):
                    continue
                all_file.write('import ' + ".".join(map(escape_identifier, rel.parts)) + '\n')

    def list_decls(self) -> Dict[str, DeclInfo]:
        """Collect declarations seen from this project, as a dictionary of
        DeclInfo"""
        all_exists = (self.src_directory/'all.lean').exists()
        list_decls_lean = self.src_directory/'list_decls.lean'
        try:
            list_decls_lean.unlink()
        except FileNotFoundError:
            pass

        log.info('Gathering imports')
        self.make_all()
        imports = (self.src_directory/'all.lean').read_text()
        decls_lean = (Path(__file__).parent/'decls.lean').read_text()
        list_decls_lean.write_text(imports+decls_lean)
        log.info('Collecting declarations')
        self.run_echo(['lean', '--run', str(list_decls_lean)])
        data = yaml.safe_load((self.directory/'decls.yaml').open())
        list_decls_lean.unlink()
        if not all_exists:
            (self.src_directory/'all.lean').unlink()
        decls = dict()
        for name, val in data.items():
            fname = val['File']
            line = val['Line']
            if fname is None or line is None:
                continue
            path = Path(fname).absolute().resolve()
            if '_target' in fname:
                path = path.relative_to(self.directory/'_target'/'deps')
                origin = path.parts[0]
                path = path.relative_to(Path(origin)/'src')
            elif '.elan' in fname:
                origin = 'core'
                parts = path.parts
                path = Path('/'.join(parts[parts.index('.elan')+7:]))
            else:
                origin = self.name
                path = path.relative_to(self.src_directory)
            decls[name] = DeclInfo(origin, path, int(val['Line']))

        return decls

    def pickle_decls(self, target: Path) -> None:
        """Safe declaration into a pickle file target"""
        with target.open('wb') as f:
            pickle.dump(self.list_decls(), f, pickle.HIGHEST_PROTOCOL)

    def pr(self, branch_name: str, force: bool = False) -> None:
        """
        Prepare to work on a mathlib pull-request on a new branch.
        This will check for a clean working copy unless force is True.
        """
        if self.is_dirty and not force:
            raise LeanDirtyRepo
        if not self.is_mathlib:
            raise LeanProjectError('This operation is for mathlib only.')
        if not self.repo:
            raise LeanProjectError('This project has no git repository.')
        if branch_name in self.repo.branches: # type: ignore
            raise LeanProjectError(f'The branch {branch_name} already exists, '
                                    'please choose another name.')
        log.info('Checking out master...')
        self.repo.git.checkout('master')
        origin = self.repo.remote().name
        self.upgrade_mathlib()
        log.info('Checking out new branch...')
        self.repo.git.checkout('-b', branch_name)
        log.info(f'Setting remote tracking to {origin}...')
        rem_ref = RemoteReference(self.repo,
                                  f"refs/remotes/{origin}/{branch_name}")
        self.repo.head.reference.set_tracking_branch(rem_ref)
        log.info('Done.')

    def rebase(self, force: bool = False) -> None:
        """
        On mathlib, update master, get oleans and rebase current branch.
        This will check for a clean working copy unless force is True.
        """
        if self.is_dirty and not force:
            raise LeanDirtyRepo('Cannot rebase because repository is dirty')
        if not self.is_mathlib:
            raise LeanProjectError('This operation is for mathlib only.')
        if not self.repo:
            raise LeanProjectError('This project has no git repository.')
        branch = self.repo.active_branch
        if branch.name == 'master':
            raise LeanProjectError('This does not make sense now '
                                   'since you are on master.')
        log.info('Checking out master...')
        self.repo.git.checkout('master')
        self.upgrade_mathlib()
        log.info(f'Checking out {branch}...')
        self.repo.git.checkout(branch)
        log.info('Rebasing...')
        self.repo.git.rebase('master')
        log.info('Done')

    def pull(self, remote: str='origin') -> None:
        """
        Pull from the given remote and get mathlib oleans.
        """
        if self.is_dirty:
            raise LeanDirtyRepo('Cannot pull because repository is dirty')
        old_mathlib = self.mathlib_rev
        assert self.repo
        log.info(f"Pulling from {remote}")
        self.repo.remote(remote).pull(self.repo.active_branch)
        self.read_config()
        if self.is_mathlib:
            self.get_cache()
        else:
            if self.mathlib_rev != old_mathlib:
                log.info("Updating mathlib")
                self.run_echo(['leanpkg', 'configure'])
            self.get_mathlib_olean()

    def port_status(self, url: Optional[str] = None, mathlib4: Optional[Path] = None) -> None:
        """
        Color nodes on the graph based on port status. Done in place to the graph nodes.

        Args:
            url: md or yaml file with "file: label" content, by default, from the wiki
        """

        def snake_to_camel(filename: str) -> str:
            return re.sub('(?!^)([A-Z]+)', r'_\1', filename).lower()

        existing_files = set()
        if mathlib4:
            mathlib4 = mathlib4 / "Mathlib"
            existing_files = {str.join(".",
                map(snake_to_camel, leanfile.relative_to(mathlib4).with_suffix("").parts)).lower()
                for leanfile in mathlib4.rglob("*") if leanfile.suffix == ".lean"}

        port_status = PortStatus.deserialize_old()

        for node_name, node in self.import_graph.nodes(data=True):
            node["status"] = port_status.file_statuses.get(node_name, FileStatus())
            node_path = self.src_directory.joinpath(*node_name.split(".")).with_suffix(".lean")
            with open(node_path, "r",encoding="utf-8",errors='ignore') as f:
                node["nb_lines"] = sum(bl.count("\n") for bl in blocks(f))
        # somehow missing from yaml
        # for node_name, node in self.import_graph.nodes(data=True):
        #     if node_name not in port_labels:
        #         node["status"] = FileStatus.missing()
        finished_nodes = {node for node, attrs in self.import_graph.nodes(data=True)
                          if attrs.get("status").ported}
        # tag nodes that have finished parents, depth of 1
        for node in finished_nodes:
            # does not get root nodes because they are not at end of an out_edge
            for _, target in self.import_graph.out_edges(node):
                # we don't need to redo a finished node
                if target in finished_nodes:
                    continue
                parents = {parent for parent, _ in self.import_graph.in_edges(target)}
                if parents.issubset(finished_nodes):
                    target_node = self.import_graph.nodes[target]
                    target_node["status"].comments = "ready"
        # now to get root nodes
        for target, degree in self.import_graph.in_degree():
            target_node = self.import_graph.nodes[target]
            if degree > 0 or target_node["status"].comments:
                continue
            target_node["status"].comments = "ready"
        for node_name, node in self.import_graph.nodes(data=True):
            if not node.get("status"):
                continue
            node["style"] = "filled"
            node["fillcolor"] = self.status_color(node["status"])
<<<<<<< HEAD
            if node["status"].pr_link:
                node["href"] = node["status"].pr_link
            print(node["href"])
=======
            node["href"] = node["status"].pr_link
>>>>>>> 4f2b0145
            if node_name in existing_files:
                node["color"] = "red"

    @staticmethod
    def status_color(status: FileStatus) -> Optional[str]:
        """
        How each status should be colored, should be applied to the node attrs at "fillcolor".
        """
        if status.ported:
            return "green"
        if status.mathlib4_pr:
            return "lightskyblue"
        if status.comments and "ready" in status.comments:
            return "turquoise1"
        return None

    def modules_used(self, module: str) -> List[str]:
        """
        A wrapper around the 'scripts/modules_used.lean' script in the mathlib repository.
        """
        self.make_all()
        return self.run(["lean", "--run", "scripts/modules_used.lean", module]).split()

    def show_unused(self, to: str) -> None:
        """Highlight any files which are not needed by the file 'to'."""
        used = self.modules_used(to)
        for label, node in self.import_graph.nodes(data=True):
            if not (label.startswith("tactic.") or label.startswith("meta.") or label in used):
                node["style"] = "filled"
                node["fillcolor"] = "#EEEEEE"<|MERGE_RESOLUTION|>--- conflicted
+++ resolved
@@ -1072,13 +1072,8 @@
                 continue
             node["style"] = "filled"
             node["fillcolor"] = self.status_color(node["status"])
-<<<<<<< HEAD
             if node["status"].pr_link:
                 node["href"] = node["status"].pr_link
-            print(node["href"])
-=======
-            node["href"] = node["status"].pr_link
->>>>>>> 4f2b0145
             if node_name in existing_files:
                 node["color"] = "red"
 

--- conflicted
+++ resolved
@@ -113,7 +113,7 @@
 
 class OleanCache:
     """ A reference to a cache of oleans for a single commit.
-    
+
     This is a context manager so that references to caches which hold onto resources
     can clean up when those resources are no longer needed.
     """
@@ -141,27 +141,21 @@
 
 class LocalOleanCache(OleanCache):
     """ A cache of oleans that lives on the local filesystem.
-    
+
     Any cache can be converted into a local cache via `OleanCache.download`."""
     def __init__(self, locator: 'CacheLocator', rev):
         super().__init__(locator, rev)
         if not self.path.exists():
             raise LookupError("Local cache not found")
 
-<<<<<<< HEAD
     def make_local(self) -> 'LocalOleanCache':
-        return self
-
-
-=======
-    def download(self) -> 'LocalOleanCache':
         return self  # already downloaded
 
-    
->>>>>>> bfc7a997
+
+
 class RemoteOleanCache(OleanCache):
     """ A cache of oleans that lives on a remove server.
-    
+
     This holds an open HTTP connection to the server from which the cache can be downloaded."""
     def __init__(self, locator: 'CacheLocator', rev):
         super().__init__(locator, rev)

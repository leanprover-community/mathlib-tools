from pathlib import Path
import logging
import tempfile
import shutil
import tarfile
import signal
import re
import os
import stat
import platform
import subprocess
import pickle
import contextlib
import enum
from datetime import datetime
import concurrent.futures
import tarfile
from typing import Iterable, Union, List, Tuple, Optional, Dict, TYPE_CHECKING
from tempfile import TemporaryDirectory
import shutil

import requests
from tqdm import tqdm # type: ignore
import toml
import yaml
from git import (Repo, Commit, InvalidGitRepositoryError,  # type: ignore
                 GitCommandError, BadName, RemoteReference) # type: ignore
from atomicwrites import atomic_write

from mathlibtools.file_status import FileStatus, PortStatus

if TYPE_CHECKING:
    from mathlibtools.import_graph import ImportGraph

from mathlibtools.delayed_interrupt import DelayedInterrupt
from mathlibtools.auth_github import auth_github, Github
from mathlibtools.git_helpers import visit_ancestors, short_sha

log = logging.getLogger("Mathlib tools")
log.setLevel(logging.INFO)
if (log.hasHandlers()):
    log.handlers.clear()
log.addHandler(logging.StreamHandler())


class InvalidLeanProject(Exception):
    pass

class InvalidMathlibProject(Exception):
    """A mathlib project is a Lean project depending on mathlib"""
    pass

class LeanDownloadError(Exception):
    pass

class LeanDirtyRepo(Exception):
    pass

class InvalidLeanVersion(Exception):
    pass

class LeanProjectError(Exception):
    pass

DOT_MATHLIB = Path(os.environ.get("MATHLIB_CACHE_DIR") or
                   Path.home()/'.mathlib')

AZURE_URL = 'https://oleanstorage.azureedge.net/mathlib/'

DOT_MATHLIB.mkdir(parents=True, exist_ok=True)
DOWNLOAD_URL_FILE = DOT_MATHLIB/'url'

MATHLIB_URL = 'https://github.com/leanprover-community/mathlib.git'
LEAN_VERSION_RE = re.compile(r'(.*)\t.*refs/heads/lean-(.*)')
# This regex is from [1] and implements the logic at [2].
# [1]: https://github.com/leanprover/vscode-lean/blob/2b43982c4c6305a0f20f156152a60613a6f1a683/syntaxes/lean.json#L193
# [2]: https://github.com/leanprover-community/lean/blob/65ad4ffdb3abac75be748554e3cbe990fb1c6500/src/util/name.cpp#L65-L83
LEAN_UNESCAPED_IDENTIFIER_RE = re.compile(
    r"(?![λΠΣ])[_a-zA-Zα-ωΑ-Ωϊ-ϻἀ-῾℀-⅏𝒜-𝖟](?:(?![λΠΣ])[_a-zA-Zα-ωΑ-Ωϊ-ϻἀ-῾℀-⅏𝒜-𝖟0-9'ⁿ-₉ₐ-ₜᵢ-ᵪ])*")

VersionTuple = Tuple[int, int, int]

def mathlib_lean_version() -> VersionTuple:
    """Return the latest Lean release supported by mathlib"""
    resp = requests.get("https://raw.githubusercontent.com/leanprover-community/mathlib/master/leanpkg.toml")
    assert resp.status_code == 200
    conf = toml.loads(resp.text)
    return parse_version(conf['package']['lean_version'])

def set_download_url(url: str = AZURE_URL) -> None:
    """Store the download url in .mathlib."""
    DOWNLOAD_URL_FILE.write_text(url)

def get_download_url() -> str:
    """Get the download url from .mathlib."""
    return DOWNLOAD_URL_FILE.read_text().strip('/\n')+'/'

if not DOWNLOAD_URL_FILE.exists():
    set_download_url()

def pack(root: Path, srcs: Iterable[Path], target: Path) -> None:
    """Creates, as target, a tar.xz archive containing all paths from src,
    relative to the folder root"""
    try:
        target.unlink()
    except FileNotFoundError:
        pass
    cur_dir = Path.cwd()
    with DelayedInterrupt([signal.SIGTERM, signal.SIGINT]):
        os.chdir(str(root))
        ar = tarfile.open(str(target), 'w|xz')
        for src in srcs:
            ar.add(str(src.relative_to(root)))
        ar.close()
    os.chdir(str(cur_dir))

def unpack_archive(fname: Union[str, Path], tgt_dir: Union[str, Path],
                   oleans_only: bool) -> None:
    """ Alternative to `shutil.unpack_archive` that shows progress"""
    with tarfile.open(fname) as tarobj:
        if oleans_only:
            members : Iterable[tarfile.TarInfo] = (f for f in tarobj if Path(f.name).suffix == '.olean')
        else:
            members = tarobj
        tarobj.extractall(
            str(tgt_dir), members=tqdm(members, desc='  files extracted', unit=''))

def escape_identifier(s : str) -> str:
    """ Helper function to wrap _pieces_ of identifiers in double french quotes
    if they need to be wrapped by lean, we use this for file paths so we also escape
    strings of the form `a.a` even though they are valid identifiers.
    By escaping strings we ensure that lean accepts them as imports"""
    if re.fullmatch(LEAN_UNESCAPED_IDENTIFIER_RE, s):
        return s
    return "«" + s + "»"

def blocks(files, size=65536):
    """Help function to count file lines"""
    while True:
        b = files.read(size)
        if not b: break
        yield b

class OleanCache:
    """ A reference to a cache of oleans for a single commit.

    This is a context manager so that references to caches which hold onto resources
    can clean up when those resources are no longer needed.
    """
    def __init__(self, locator: 'CacheLocator', rev: Commit):
        self.locator = locator
        self.rev = rev
        self.path = self.locator.cache_dir / self.fname

    @property
    def fname(self) -> str:
        return self.rev.hexsha + '.tar.xz'

    def make_local(self) -> 'LocalOleanCache':
        raise NotImplementedError

    def close(self) -> None:
        pass

    def __enter__(self) -> 'OleanCache':
        return self

    def __exit__(self, *args) -> None:
        self.close()


class LocalOleanCache(OleanCache):
    """ A cache of oleans that lives on the local filesystem.

    Any cache can be converted into a local cache via `OleanCache.download`."""
    def __init__(self, locator: 'CacheLocator', rev):
        super().__init__(locator, rev)
        if not self.path.exists():
            raise LookupError("Local cache not found")

    def make_local(self) -> 'LocalOleanCache':
        return self  # already downloaded


class RemoteOleanCache(OleanCache):
    """ A cache of oleans that lives on a remove server.

    This holds an open HTTP connection to the server from which the cache can be downloaded."""
    def __init__(self, locator: 'CacheLocator', rev):
        super().__init__(locator, rev)
        assert self.locator.cache_url is not None
        self.req = requests.get(self.locator.cache_url + self.fname, stream=True)
        self.req.raise_for_status()

    def close(self):
        self.req.close()

    def make_local(self):
        # download the cache atomically from the already-open connection
        with atomic_write(self.path, mode='wb', overwrite=True) as tgt:
            total_size = int(self.req.headers.get('content-length', 0))
            with tqdm.wrapattr(self.req.raw, "read", total=total_size,
                               desc='  ' + short_sha(self.rev)) as src:
                shutil.copyfileobj(src, tgt)
        self.req.close()
        return LocalOleanCache(self.locator, self.rev)


class CacheFallback(enum.Enum):
    """ Specifies the fallback to use when an exactly matching cache is not available """
    NONE = 'none'
    DOWNLOAD_FIRST = 'download-first'
    DOWNLOAD_ALL = 'download-all'
    SHOW = 'show'


class CacheLocator:
    """ A helper class to locate and download caches for a given repo and remote URL """
    def __init__(self, name: str, repo: Repo, cache_url: Optional[str], cache_dir: Path, *, force_download=False):
        self.name = name
        self.repo = repo
        self.cache_url = cache_url
        self.cache_dir = cache_dir
        self.force_download = force_download

    def find_exact(self, rev: Commit) -> Optional[OleanCache]:
        """ Find a cache that is for `rev` exactly """
        log.info(f"Looking for {self.name} oleans for {short_sha(rev)}")
        if not self.force_download:
            log.info(f'  locally...')
            try:
                local_c = LocalOleanCache(self, rev)
            except LookupError:
                pass
            else:
                log.info(f'  Found local {self.name} oleans')
                return local_c

        if self.cache_url is not None:
            log.info('  remotely...')
            try:
                remote_c = RemoteOleanCache(self, rev)
            except requests.HTTPError:
                pass
            else:
                log.info(f'  Found remote {self.name} oleans')
                return remote_c

        return None

    def find_all(self, rev: Commit) -> Tuple[contextlib.ExitStack, List[OleanCache]]:
        """
        Find all closest ancestors that have a cache. Returns a tuple where the
        first result is a contextmanager that will close any unused http requests
        """
        caches = []
        with contextlib.ExitStack() as stack:
            for parent_commit, prune in visit_ancestors(rev):
                cache = self.find_exact(parent_commit)
                if cache is None:
                    log.info(f"No cache available for revision {short_sha(parent_commit)}")
                else:
                    stack.enter_context(cache)  # ensure we do not leak requests
                    caches.append(cache)
                    prune()  # do not visit the ancestors of this commit
            return stack.pop_all(), caches

        # https://github.com/python/mypy/issues/7726
        assert False

    def find_local_with_fallback(self, rev: Commit, fallback: CacheFallback) -> LocalOleanCache:
        """
        Find (or download) a local cache for `rev` using the provided fallback strategy.
        """
        # if fallback is `NONE`, do not even attempt a search (to conserve network access)
        if fallback == CacheFallback.NONE:
            cache = self.find_exact(rev)
            if not cache:
                raise LeanDownloadError(f"No cache was available for {short_sha(rev)}.\n")
            with cache:
                log.info("Located matching cache")
                return cache.make_local()

        # Otherwise, do a search. This will open as many HTTP connections as
        # necessary, which the `with` statement cleans up.
        ctx, caches = self.find_all(rev)
        with ctx:
            if not caches:
                # this should never happen unless azure goes down
                raise LeanProjectError('No archives available for any commits!')

            cache = caches[0]

            if cache.rev == rev:
                assert len(caches) == 1
                log.info("Using matching cache")
                return caches[0].make_local()

            if len(caches) > 1:
                archive_items = ''.join([f'\n * {short_sha(c.rev)}' for c in caches])
                commit_args = ''.join([f' {short_sha(c.rev)}^!' for c in caches])
                log.warning(
                    f"No cache was available for {short_sha(rev)}.\n"
                    f"There are multiple viable caches from parent commits:{archive_items}\n"
                    f"To see the commits in question, run:\n"
                    f"  git log --graph {short_sha(rev)}{commit_args}")
            else:
                log.warning(
                    f"No cache was available for {short_sha(rev)}. "
                    f"A cache was found for the ancestor {short_sha(cache.rev)}.\n"
                    f"To see the intermediate commits, run:\n"
                    f"  git log --graph {short_sha(rev)} {short_sha(cache.rev)}^!")

            if fallback == CacheFallback.DOWNLOAD_ALL:
                log.info("Preparing all caches, using the first")
                with concurrent.futures.ThreadPoolExecutor() as executor:
                    local_caches = list(executor.map(lambda c: c.make_local(), caches))
                return local_caches[0]
            elif fallback == CacheFallback.DOWNLOAD_FIRST:
                log.info("Using first cache")
                return caches[0].make_local()
            elif fallback == CacheFallback.SHOW:
                log.info(f"Run `leanproject get-cache --rev` on one of the available commits above.")
                raise LeanDownloadError
            else:
                raise RuntimeError('Invalid fallback argument')

        # https://github.com/python/mypy/issues/7726
        assert False

def parse_version(version: str) -> VersionTuple:
    """Turn a lean version string into a tuple of integers or raise
    InvalidLeanVersion"""
    #Something that could be in a branch name or modern leanpkg.toml
    m = re.match(r'.*lean[-:](.*)\.(.*)\.(.*).*', version)
    if m:
        return (int(m.group(1)), int(m.group(2)), int(m.group(3)))

    # The output of `lean -- version`
    m = re.match(r'.*version (.*)\.(.*)\.(.*),.*', version)
    if m:
        return (int(m.group(1)), int(m.group(2)), int(m.group(3)))

    # Only a version string
    m = re.match(r'(.*)\.(.*)\.(.*)', version)
    if m:
        return (int(m.group(1)), int(m.group(2)), int(m.group(3)))
    raise InvalidLeanVersion(version)

def lean_version_toml(version: VersionTuple) -> str:
    """Turn a Lean version tuple into the string expected in leanpkg.toml."""
    ver_str = '{:d}.{:d}.{:d}'.format(*version)
    if version < (3, 5, 0):
        return ver_str
    else:
        return 'leanprover-community/lean:' + ver_str

def clean(dir: Path) -> None:
    log.info('cleaning {} ...'.format(str(dir)))
    for path in dir.glob('**/*.olean'):
        path.unlink()

def delete_zombies(dir: Path) -> None:
    for path in dir.glob('**/*.olean'):
        if not path.with_suffix('.lean').exists():
            log.info('deleting zombie {} ...'.format(str(path)))
            path.unlink()

def check_core_timestamps(toolchain: str) -> bool:
    """Check that oleans are more recent than their source in core lib"""

    toolchain_path = Path.home()/'.elan'/'toolchains'/toolchain
    try:
        return all(p.stat().st_mtime < p.with_suffix('.olean').stat().st_mtime
               for p in toolchain_path.glob('**/*.lean'))
    except FileNotFoundError:
        return False

def touch_oleans(path: Path) -> None:
    """Set modification time for oleans in path and its subfolders to now"""
    now = datetime.now().timestamp()
    for p in path.glob('**/*.olean'):
        os.utime(str(p), (now, now))

def find_root(path: Path) -> Path:
    """
    Find a Lean project root in path by searching for leanpkg.toml in path and
    its ancestors.
    """
    if (path/'leanpkg.toml').exists():
        return path
    parent = path.absolute().parent
    if parent != path:
        return find_root(parent)
    else:
        raise InvalidLeanProject('Could not find a leanpkg.toml')


class DeclInfo:
    def __init__(self, origin: str, filepath: Path, line: int):
        """Implementation information for a declaration.
        The origin argument is meant to be either 'core' or a project name,
        including mathlib."""
        self.origin = origin
        self.filepath = filepath
        self.line = line

    def __repr__(self) -> str:
        return "DeclInfo('{}', '{}', {})".format(self.origin, self.filepath, self.line)


class LeanProject:
    def __init__(self, repo: Optional[Repo], is_dirty: bool, rev: str, directory: Path,
            pkg_config: dict, deps: dict,
            cache_url: str = '', force_download: bool = False,
            upgrade_lean: bool = True) -> None:
        """A Lean project."""
        self.repo = repo
        self.is_dirty = is_dirty
        self.rev = rev
        self.directory = directory.absolute().resolve()
        self.pkg_config = pkg_config
        self.src_directory = self.directory/pkg_config.get('path', '')
        self.deps = deps
        self.cache_url = cache_url or get_download_url()
        self.force_download = force_download
        self.upgrade_lean = upgrade_lean
        self._import_graph = None # type: Optional[ImportGraph]

    @classmethod
    def from_path(cls, path: Path, cache_url: str = '',
                  force_download: bool = False,
                  upgrade_lean: bool = True) -> 'LeanProject':
        """Builds a LeanProject from a Path object"""
        repo: Optional[Repo] = None
        is_dirty = False
        rev = ''
        try:
            repo = Repo(path, search_parent_directories=True)
        except InvalidGitRepositoryError:
            pass
        if repo:
            if repo.bare:
                raise InvalidLeanProject('Git repository is not initialized')
            is_dirty = repo.is_dirty()
            try:
                rev = repo.commit().hexsha
            except ValueError:
                rev = ''
        directory = find_root(path)
        config = toml.load(directory/'leanpkg.toml')

        return cls(repo, is_dirty, rev, directory,
                   config['package'], config['dependencies'],
                   cache_url, force_download, upgrade_lean)

    @classmethod
    def user_wide(cls, cache_url: str = '',
                  force_download: bool = False) -> 'LeanProject':
        """Return the user-wide LeanProject (living in ~/.lean)

        If the project does not exist, it will be created, using the latest
        version of Lean supported by mathlib."""
        directory = Path.home()/'.lean'
        try:
            config = toml.load(directory/'leanpkg.toml')
        except FileNotFoundError:
            directory.mkdir(exist_ok=True)
            version = mathlib_lean_version()
            if version <= (3, 4, 2):
                version_str = '.'.join(map(str, version))
            else:
                version_str = 'leanprover-community/lean:' +\
                              '.'.join(map(str, version))

            pkg = { 'name': '_user_local_packages',
                    'version': '1',
                    'lean_version': version_str }
            with (directory/'leanpkg.toml').open('w') as pkgtoml:
                toml.dump({'package': pkg}, pkgtoml)
            config = { 'package': pkg, 'dependencies': dict() }

        return cls(None, False, '', directory,
                   config['package'], config['dependencies'],
                   cache_url, force_download)

    @property
    def name(self) -> str:
        return self.pkg_config['name']

    @property
    def lean_version(self) -> VersionTuple:
        return parse_version(self.pkg_config['lean_version'])

    @lean_version.setter
    def lean_version(self, version: VersionTuple) -> None:
        self.pkg_config['lean_version'] = lean_version_toml(version)


    @property
    def is_mathlib(self) -> bool:
        return self.name == 'mathlib'

    @property
    def toolchain(self) -> str:
        ver_str = '{:d}.{:d}.{:d}'.format(*self.lean_version)
        return ver_str if self.lean_version < (3, 5, 0) \
                       else 'leanprover-community-lean-' + ver_str

    @property
    def mathlib_rev(self) -> str:
        if self.is_mathlib:
            return self.rev
        if 'mathlib' not in self.deps:
            raise InvalidMathlibProject('This project does not depend on mathlib')
        try:
            rev = self.deps['mathlib']['rev']
        except KeyError:
            raise InvalidMathlibProject(
                'Project seems to refer to a local copy of mathlib '
                'instead of a GitHub repository')
        return rev

    @property
    def mathlib_folder(self) -> Path:
        if self.is_mathlib:
            return self.directory
        else:
            return self.directory/'_target'/'deps'/'mathlib'

    @property
    def mathlib_repo(self) -> Repo:
        if self.is_mathlib:
            assert self.repo
            return self.repo
        else:
            if not self.mathlib_folder.exists():
                self.run_echo(['leanpkg', 'configure'])
            return Repo(self.mathlib_folder)


    def read_config(self) -> None:
        try:
            config = toml.load(self.directory/'leanpkg.toml')
        except FileNotFoundError:
            raise InvalidLeanProject('Missing leanpkg.toml')

        self.deps = config['dependencies']
        self.pkg_config = config['package']

    def write_config(self) -> None:
        """Write leanpkg.toml for this project."""
        # Fix leanpkg lean_version bug if needed (the lean_version property
        # setter is working here, hence the weird line).
        self.lean_version = self.lean_version

        # Note we can't blindly use toml.dump because we need dict as values
        # for dependencies.
        with (self.directory/'leanpkg.toml').open('w') as cfg:
            cfg.write('[package]\n')
            cfg.write(toml.dumps(self.pkg_config))
            cfg.write('\n[dependencies]\n')
            for dep, val in self.deps.items():
                nval = str(val).replace("'git':", 'git =').replace(
                        "'rev':", 'rev =').replace("'", '"')
                cfg.write('{} = {}\n'.format(dep, nval))

    def get_mathlib_olean(self) -> None:
        """Get precompiled mathlib oleans for this project (which depends on
        mathlib)"""
        if self.is_mathlib:
            # user should have run `get-cache` not `get-mathlib-cache
            log.warning(
                "`get-mathlib-cache` is for projects which depend on "
                "mathlib, not for mathlib itself. "
                "Running `get-cache` instead.")
            return self.get_cache()

        repo = self.mathlib_repo
        try:
            commit = repo.rev_parse(self.mathlib_rev)
        except (BadName, ValueError):
            # presumably the mathlib folder is outdated
            log.info("Can't find the required mathlib revision, will try to update "
                     "mathlib git repository")
            self.run_echo(['leanpkg', 'configure'])
            commit = repo.rev_parse(self.mathlib_rev)

        # Just in case the user broke the workflow (for instance git clone
        # mathlib by hand and then run `leanproject get-cache`)
        if not (self.directory/'leanpkg.path').exists():
            self.run(['leanpkg', 'configure'])

        cache_locator = CacheLocator('mathlib', repo, self.cache_url, DOT_MATHLIB,
                                     force_download=self.force_download)

        # We want an exact match here; if we can't find one, then the user should
        # just point their config file at a version of mathlib with a cache.
        cache = cache_locator.find_local_with_fallback(commit, fallback=CacheFallback.NONE)
        log.info("Applying cache")
        self.clean_mathlib_dep()
        self.mathlib_folder.mkdir(parents=True, exist_ok=True)
        unpack_archive(cache.path, self.mathlib_folder, oleans_only=False)
        if cache.rev != repo.head.commit:
            # If the commit we unpacked isn't HEAD, then there might be some
            # zombie olean files around. It is probably safe, but slower, to do
            # this unconditionally.
            self.delete_zombies()
        # Let's now touch oleans, just in case
        touch_oleans(self.mathlib_folder)

    def mk_cache(self, force: bool = False) -> None:
        """Cache oleans for this project."""
        if not self.rev:
            raise ValueError('This project has no git commit.')
        if not self.repo:
            raise LeanProjectError('This project has no git repository.')
        rev = self.rev
        if self.is_dirty:
            raise LeanProjectError('Unable to make a cache for a dirty '
                'repository. Commit or stash first.')
        tgt_folder = DOT_MATHLIB if self.is_mathlib else self.directory/'_cache'
        tgt_folder.mkdir(exist_ok=True)
        archive = tgt_folder/(str(self.rev) + '.tar.xz')
        if archive.exists() and not force:
            log.info('Cache for revision {} already exists, use --force to replace it.'.format(self.rev))
            return
        pack(self.directory, filter(Path.exists, [self.src_directory, self.directory/'test']),
             archive)

    def get_cache(self, rev: Optional[str] = None,
                  fallback: CacheFallback = CacheFallback.SHOW) -> None:
        """Tries to get olean cache for the current project.

        Will raise LeanDownloadError or FileNotFoundError if no archive exists.
        """
        if not self.repo:
            raise LeanProjectError('This project has no git repository.')

        if self.is_mathlib:
            cache_locator = CacheLocator(self.name, self.repo, self.cache_url, DOT_MATHLIB,
                                         force_download=self.force_download)
        else:
            # TODO: support remote caches for non-mathlib projects
            cache_locator = CacheLocator(self.name, self.repo, None, self.directory/'_cache',
                                         force_download=self.force_download)

        commit = self.repo.rev_parse(rev) if rev is not None else self.repo.head.commit
        cache = cache_locator.find_local_with_fallback(commit, fallback)
        log.info("Applying cache")
        unpack_archive(cache.path, self.directory, oleans_only=True)
        if cache.rev != self.repo.head.commit:
            # If the commit we unpacked isn't HEAD, then there might be some
            # zombie olean files around. It is probably safe, but slower, to do
            # this unconditionally.
            self.delete_zombies()
        # Let's now touch oleans, just in case
        touch_oleans(self.directory)

    @classmethod
    def from_git_url(cls, url: str, target: str = '',
                     branch: str = '', create_branch: bool = False,
                     cache_url: str = '',
                     force_download: bool = False) -> 'LeanProject':
        """Download a Lean project using git and prepare mathlib if needed."""
        log.info('Cloning from ' + url)
        target = target or url.split('/')[-1].split('.')[0]
        repo = Repo.clone_from(url, target)
        if create_branch and branch:
            try:
                repo.git.checkout('HEAD', '-b', branch)
            except (IndexError, GitCommandError):
                log.error('Cannot create new git branch')
                shutil.rmtree(target)
                raise
        elif branch:
            try:
                repo.remote('origin').fetch(branch)
                repo.git.checkout(branch)
            except (IndexError, GitCommandError) as err:
                log.error('Invalid git branch')
                shutil.rmtree(target)
                raise err
        assert repo.working_dir is not None
        proj = cls.from_path(Path(repo.working_dir), cache_url, force_download)
        proj.run_echo(['leanpkg', 'configure'])
        if 'mathlib' in proj.deps or proj.is_mathlib:
            proj.get_mathlib_olean()
        return proj

    @classmethod
    def new(cls, path: Path = Path('.'), cache_url: str = '',
            force_download: bool = False) -> 'LeanProject':
        """Create a new Lean project and prepare mathlib."""
        if path == Path('.'):
            subprocess.run(['leanpkg', 'init', path.absolute().name], check=True)
        else:
            if path.exists():
                raise FileExistsError('Directory ' + str(path) + ' already exists')
            subprocess.run(['leanpkg', 'new', str(path)], check=True)

        proj = cls.from_path(path, cache_url, force_download)
        proj.lean_version = mathlib_lean_version()
        proj.write_config()
        proj.add_mathlib()
        assert proj.repo
        proj.repo.git.checkout('-b', 'master')
        return proj

    def run(self, args: List[str]) -> str:
        """Run a command in the project directory, and returns stdout + stderr.

           args is a list as in subprocess.run"""
        return subprocess.run(args, cwd=str(self.directory),
                              stderr=subprocess.STDOUT,
                              stdout=subprocess.PIPE,
                              check=True).stdout.decode()

    def run_echo(self, args: List[str]) -> None:
        """Run a command in the project directory, letting stdin and stdout
        flow.

           args is a list as in subprocess.run"""
        subprocess.run(args, cwd=str(self.directory), check=True)

    def clean(self) -> None:
        src_dir = self.directory/self.pkg_config['path']
        test_dir = self.directory/'test'
        if src_dir.exists():
            clean(src_dir)
        else:
            raise InvalidLeanProject(
                "Directory {} specified by 'path' does not exist".format(src_dir))
        if test_dir.exists():
            clean(test_dir)

    def delete_zombies(self) -> None:
        src_dir = self.directory/self.pkg_config['path']
        test_dir = self.directory/'test'
        if src_dir.exists():
            delete_zombies(src_dir)
        else:
            raise InvalidLeanProject(
                "Directory {} specified by 'path' does not exist".format(src_dir))
        if test_dir.exists():
            delete_zombies(test_dir)

    def build(self) -> None:
        log.info('Building project ' + self.name)
        if not self.is_mathlib:
            self.clean_mathlib_dep()
        self.run_echo(['leanpkg', 'build'])

    def clean_mathlib_dep(self) -> None:
        """Restore git sanity in a mathlib dependency"""
        assert not self.is_mathlib
        if self.mathlib_folder.exists():
            mathlib = self.mathlib_repo
            mathlib.head.reset(working_tree=True)
            mathlib.git.clean('-fd')
        else:
            self.run_echo(['leanpkg', 'configure'])

    def upgrade_mathlib(self) -> None:
        """Upgrade mathlib in the project.

        In case this project is mathlib, we assume we are already on the branch
        we want.
        """
        if self.is_mathlib:
            assert self.repo
            try:
                rem = next(remote for remote in self.repo.remotes
                           if any('leanprover' in url
                                  for url in remote.urls))
                log.info('Pulling...')
                rem.pull(self.repo.active_branch)
            except (StopIteration, GitCommandError):
                log.info("Couldn't pull from a relevant git remote. "
                         "You may try to git pull manually and then "
                         "run `leanproject get-cache`")
                return
            self.rev = self.repo.commit().hexsha
        else:
            self.clean_mathlib_dep()
            if self.upgrade_lean:
                mathlib_lean = mathlib_lean_version()

                if mathlib_lean > self.lean_version:
                    self.lean_version = mathlib_lean
                    self.write_config()
            self.run_echo(['leanpkg', 'upgrade'])
            self.read_config()
        self.get_mathlib_olean()

    def add_mathlib(self) -> None:
        """Add mathlib to the project."""
        if 'mathlib' in self.deps:
            log.info('This project already depends on  mathlib')
            return
        log.info('Adding mathlib')
        if self.upgrade_lean:
            self.lean_version = mathlib_lean_version()
        self.write_config()
        self.run_echo(['leanpkg', 'add', 'leanprover-community/mathlib'])
        self.read_config()
        self.get_mathlib_olean()

    def setup_git_hooks(self) -> None:
        if self.repo is None:
            raise LeanProjectError('This project has no git repository.')
        hook_dir = Path(self.repo.git_dir)/'hooks'
        src = Path(__file__).parent
        log.info('This script will copy post-commit and post-checkout scripts to %s', hook_dir)
        rep = input("Do you want to proceed (y/n)? ")
        if rep in ['y', 'Y']:
            shutil.copy(str(src/'post-commit'), str(hook_dir))
            mode = (hook_dir/'post-commit').stat().st_mode
            (hook_dir/'post-commit').chmod(mode | stat.S_IXUSR)
            shutil.copy(str(src/'post-checkout'), str(hook_dir))
            mode = (hook_dir/'post-checkout').stat().st_mode
            (hook_dir/'post-checkout').chmod(mode | stat.S_IXUSR)
            log.info("Successfully copied scripts")
        else:
            log.info("Cancelled...")

    def check_timestamps(self) -> Tuple[bool, bool]:
        """Check that core and mathlib oleans are more recent than their
        sources. Return a tuple (core_ok, mathlib_ok)"""
        try:
            mathlib_ok = all(p.stat().st_mtime < p.with_suffix('.olean').stat().st_mtime
                             for p in (self.mathlib_folder/'src').glob('**/*.lean'))
        except FileNotFoundError:
            mathlib_ok = False

        return (check_core_timestamps(self.toolchain), mathlib_ok)

    @property
    def import_graph(self) -> 'ImportGraph':
        # Importing networkx + numpy is slow, so don't do it until this function
        # is called.
        from mathlibtools.import_graph import ImportGraph

        if self._import_graph:
            return self._import_graph
        G = ImportGraph(self.directory)
        for path in self.src_directory.glob('**/*.lean'):
            rel = path.relative_to(self.src_directory)
            label = str(rel.with_suffix('')).replace(os.sep, '.')
            G.add_node(label)
            imports = self.run(['lean', '--deps', str(path)])
            for imp in map(Path, imports.split()):
                try:
                    imp_rel = imp.relative_to(self.src_directory.resolve())
                except ValueError:
                    # This import is not from the project
                    continue
                imp_label = str(imp_rel.with_suffix('')).replace(os.sep, '.')
                G.add_edge(imp_label, label)
        self._import_graph = G
        return G

    def reduce_imports(self, file: str) -> Iterable[Tuple[str, List[str]]]:
        """
        An iterator over files with removable imports, for each file yielding
        a list of removable imports in the format
        `("source.file", ["removable.import", "another.removable.import"])`.
        """
        # Importing networkx is slow, so don't do it until this function
        # is called.
        import networkx as nx # type: ignore
        G = self.import_graph
        if file:
            G = G.ancestors(file)
        H = nx.transitive_reduction(G)
        if file:
            fs = [file]
        else:
            fs = G.nodes
        for f in fs:
            if f == "all":
                continue
            Gf = [e for e in G.edges if e[1] == f]
            Hf = [e for e in H.edges if e[1] == f]
            o = [e[0] for e in Gf if e not in Hf]
            if o:
                yield (f, o)

    def reduce_imports_sed(self, file: str) -> Iterable[str]:
        for src, removable in self.reduce_imports(file):
            for r in removable:
                # probably not the right command on osx
                yield "sed -i '/^import {line}$/d' src/{file}.lean".format(file=src.replace(".","/"), line=r)

    def make_all(self) -> None:
        """Creates all.lean importing everything from the project"""

        with (self.src_directory/'all.lean').open('w') as all_file:
            for path in self.src_directory.glob('**/*.lean'):
                rel = path.relative_to(self.src_directory).with_suffix('')
                if rel == Path('all'):
                    continue
                all_file.write('import ' + ".".join(map(escape_identifier, rel.parts)) + '\n')

    def list_decls(self) -> Dict[str, DeclInfo]:
        """Collect declarations seen from this project, as a dictionary of
        DeclInfo"""
        all_exists = (self.src_directory/'all.lean').exists()
        list_decls_lean = self.src_directory/'list_decls.lean'
        try:
            list_decls_lean.unlink()
        except FileNotFoundError:
            pass

        log.info('Gathering imports')
        self.make_all()
        imports = (self.src_directory/'all.lean').read_text()
        decls_lean = (Path(__file__).parent/'decls.lean').read_text()
        list_decls_lean.write_text(imports+decls_lean)
        log.info('Collecting declarations')
        self.run_echo(['lean', '--run', str(list_decls_lean)])
        data = yaml.safe_load((self.directory/'decls.yaml').open())
        list_decls_lean.unlink()
        if not all_exists:
            (self.src_directory/'all.lean').unlink()
        decls = dict()
        for name, val in data.items():
            fname = val['File']
            line = val['Line']
            if fname is None or line is None:
                continue
            path = Path(fname).absolute().resolve()
            if '_target' in fname:
                path = path.relative_to(self.directory/'_target'/'deps')
                origin = path.parts[0]
                path = path.relative_to(Path(origin)/'src')
            elif '.elan' in fname:
                origin = 'core'
                parts = path.parts
                path = Path('/'.join(parts[parts.index('.elan')+7:]))
            else:
                origin = self.name
                path = path.relative_to(self.src_directory)
            decls[name] = DeclInfo(origin, path, int(val['Line']))

        return decls

    def pickle_decls(self, target: Path) -> None:
        """Safe declaration into a pickle file target"""
        with target.open('wb') as f:
            pickle.dump(self.list_decls(), f, pickle.HIGHEST_PROTOCOL)

    def pr(self, branch_name: str, force: bool = False) -> None:
        """
        Prepare to work on a mathlib pull-request on a new branch.
        This will check for a clean working copy unless force is True.
        """
        if self.is_dirty and not force:
            raise LeanDirtyRepo
        if not self.is_mathlib:
            raise LeanProjectError('This operation is for mathlib only.')
        if not self.repo:
            raise LeanProjectError('This project has no git repository.')
        if branch_name in self.repo.branches: # type: ignore
            raise LeanProjectError(f'The branch {branch_name} already exists, '
                                    'please choose another name.')
        log.info('Checking out master...')
        self.repo.git.checkout('master')
        origin = self.repo.remote().name
        self.upgrade_mathlib()
        log.info('Checking out new branch...')
        self.repo.git.checkout('-b', branch_name)
        log.info(f'Setting remote tracking to {origin}...')
        rem_ref = RemoteReference(self.repo,
                                  f"refs/remotes/{origin}/{branch_name}")
        self.repo.head.reference.set_tracking_branch(rem_ref)
        log.info('Done.')

    def rebase(self, force: bool = False) -> None:
        """
        On mathlib, update master, get oleans and rebase current branch.
        This will check for a clean working copy unless force is True.
        """
        if self.is_dirty and not force:
            raise LeanDirtyRepo('Cannot rebase because repository is dirty')
        if not self.is_mathlib:
            raise LeanProjectError('This operation is for mathlib only.')
        if not self.repo:
            raise LeanProjectError('This project has no git repository.')
        branch = self.repo.active_branch
        if branch.name == 'master':
            raise LeanProjectError('This does not make sense now '
                                   'since you are on master.')
        log.info('Checking out master...')
        self.repo.git.checkout('master')
        self.upgrade_mathlib()
        log.info(f'Checking out {branch}...')
        self.repo.git.checkout(branch)
        log.info('Rebasing...')
        self.repo.git.rebase('master')
        log.info('Done')

    def pull(self, remote: str='origin') -> None:
        """
        Pull from the given remote and get mathlib oleans.
        """
        if self.is_dirty:
            raise LeanDirtyRepo('Cannot pull because repository is dirty')
        old_mathlib = self.mathlib_rev
        assert self.repo
        log.info(f"Pulling from {remote}")
        self.repo.remote(remote).pull(self.repo.active_branch)
        self.read_config()
        if self.is_mathlib:
            self.get_cache()
        else:
            if self.mathlib_rev != old_mathlib:
                log.info("Updating mathlib")
                self.run_echo(['leanpkg', 'configure'])
            self.get_mathlib_olean()

    def port_status(self, url: Optional[str] = None, mathlib4: Optional[Path] = None) -> None:
        """
        Color nodes on the graph based on port status. Done in place to the graph nodes.

        Args:
            url: md or yaml file with "file: label" content, by default, from the wiki
        """

        def snake_to_camel(filename: str) -> str:
            return re.sub('(?!^)([A-Z]+)', r'_\1', filename).lower()

<<<<<<< HEAD
        existing_files = set()
        if mathlib4:
            mathlib4 = mathlib4 / "Mathlib"
            existing_files = {str.join(".",
                map(snake_to_camel, leanfile.relative_to(mathlib4).with_suffix("").parts)).lower()
                for leanfile in mathlib4.rglob("*") if leanfile.suffix == ".lean"}

        port_status = PortStatus.deserialize_old(PortStatus.old_yaml())

        for node_name, node in self.import_graph.nodes(data=True):
            node["status"] = port_status.file_statuses.get(node_name, FileStatus())
=======
        for filename, status in port_labels.items():
            if filename not in self.import_graph.nodes:
                continue
            node = self.import_graph.nodes[filename]
            node_path = self.src_directory.joinpath(*filename.split(".")).with_suffix(".lean")
            with open(node_path, "r",encoding="utf-8",errors='ignore') as f:
                node["nb_lines"] = sum(bl.count("\n") for bl in blocks(f))
            node["status"] = FileStatus.assign(status)
        # somehow missing from yaml
        # for node_name, node in self.import_graph.nodes(data=True):
        #     if node_name not in port_labels:
        #         node["status"] = FileStatus.missing()
>>>>>>> 1ce2e714
        finished_nodes = {node for node, attrs in self.import_graph.nodes(data=True)
                          if attrs.get("status").ported}
        # tag nodes that have finished parents, depth of 1
        for node in finished_nodes:
            # does not get root nodes because they are not at end of an out_edge
            for _, target in self.import_graph.out_edges(node):
                # we don't need to redo a finished node
                if target in finished_nodes:
                    continue
                parents = {parent for parent, _ in self.import_graph.in_edges(target)}
                if parents.issubset(finished_nodes):
                    target_node = self.import_graph.nodes[target]
<<<<<<< HEAD
                    target_node["status"].comments = "ready"
=======
                    if not target_node.get("status"):
                        target_node["status"] = FileStatus.ready()
>>>>>>> 1ce2e714
        # now to get root nodes
        for target, degree in self.import_graph.in_degree():
            target_node = self.import_graph.nodes[target]
            if degree > 0 or target_node["status"].comments:
                continue
            target_node["status"].comments = "ready"
        for node_name, node in self.import_graph.nodes(data=True):
            if not node.get("status"):
                continue
            node["style"] = "filled"
            node["fillcolor"] = node["status"].color()
            if node_name in existing_files:
                node["color"] = "red"<|MERGE_RESOLUTION|>--- conflicted
+++ resolved
@@ -1030,7 +1030,6 @@
         def snake_to_camel(filename: str) -> str:
             return re.sub('(?!^)([A-Z]+)', r'_\1', filename).lower()
 
-<<<<<<< HEAD
         existing_files = set()
         if mathlib4:
             mathlib4 = mathlib4 / "Mathlib"
@@ -1042,20 +1041,13 @@
 
         for node_name, node in self.import_graph.nodes(data=True):
             node["status"] = port_status.file_statuses.get(node_name, FileStatus())
-=======
-        for filename, status in port_labels.items():
-            if filename not in self.import_graph.nodes:
-                continue
-            node = self.import_graph.nodes[filename]
-            node_path = self.src_directory.joinpath(*filename.split(".")).with_suffix(".lean")
+            node_path = self.src_directory.joinpath(*node_name.split(".")).with_suffix(".lean")
             with open(node_path, "r",encoding="utf-8",errors='ignore') as f:
                 node["nb_lines"] = sum(bl.count("\n") for bl in blocks(f))
-            node["status"] = FileStatus.assign(status)
         # somehow missing from yaml
         # for node_name, node in self.import_graph.nodes(data=True):
         #     if node_name not in port_labels:
         #         node["status"] = FileStatus.missing()
->>>>>>> 1ce2e714
         finished_nodes = {node for node, attrs in self.import_graph.nodes(data=True)
                           if attrs.get("status").ported}
         # tag nodes that have finished parents, depth of 1
@@ -1068,12 +1060,7 @@
                 parents = {parent for parent, _ in self.import_graph.in_edges(target)}
                 if parents.issubset(finished_nodes):
                     target_node = self.import_graph.nodes[target]
-<<<<<<< HEAD
                     target_node["status"].comments = "ready"
-=======
-                    if not target_node.get("status"):
-                        target_node["status"] = FileStatus.ready()
->>>>>>> 1ce2e714
         # now to get root nodes
         for target, degree in self.import_graph.in_degree():
             target_node = self.import_graph.nodes[target]

--- conflicted
+++ resolved
@@ -435,7 +435,7 @@
         # Just in case the user broke the workflow (for instance git clone
         # mathlib by hand and then run `leanproject get-cache`)
         if not (self.directory/'leanpkg.path').exists():
-            self.run(['leanpkg', 'configure'])
+            self.run([shutil.which('leanpkg'), 'configure'])
         self.mathlib_folder.mkdir(parents=True, exist_ok=True)
         try:
             unpack_archive(get_mathlib_archive(self.mathlib_rev, self.cache_url,
@@ -495,7 +495,7 @@
                 log.error('Invalid git branch')
                 raise err
         proj = cls.from_path(Path(repo.working_dir), cache_url, force_download)
-        proj.run(['leanpkg', 'configure'])
+        proj.run([shutil.which('leanpkg'), 'configure'])
         if 'mathlib' in proj.deps or proj.is_mathlib:
             proj.get_mathlib_olean()
         return proj
@@ -522,8 +522,7 @@
         """Run a command in the project directory, and returns stdout + stderr.
 
            args is a list as in subprocess.run"""
-        if len(args):
-            args[0] = shutil.which(args[0])
+        args[0] = shutil.which(args[0])
         return subprocess.run(args, cwd=str(self.directory),
                               stderr=subprocess.STDOUT,
                               stdout=subprocess.PIPE,
@@ -534,13 +533,8 @@
         flow.
 
            args is a list as in subprocess.run"""
-<<<<<<< HEAD
-        if len(args):
-            args[0] = shutil.which(args[0])
-        return subprocess.run(args, cwd=str(self.directory), check=True)
-=======
+        args[0] = shutil.which(args[0])
         subprocess.run(args, cwd=str(self.directory), check=True)
->>>>>>> 26d4a708
 
     def clean(self) -> None:
         src_dir = self.directory/self.pkg_config['path']
@@ -566,7 +560,7 @@
 
     def build(self) -> None:
         log.info('Building project '+self.name)
-        self.run_echo(['leanpkg', 'build'])
+        self.run_echo([shutil.which('leanpkg'), 'build'])
 
     def upgrade_mathlib(self) -> None:
         """Upgrade mathlib in the project.
@@ -597,7 +591,7 @@
                 if mathlib_lean > self.lean_version:
                     self.lean_version = mathlib_lean
                     self.write_config()
-            self.run(['leanpkg', 'upgrade'])
+            self.run([shutil.which('leanpkg'), 'upgrade'])
             self.read_config()
         self.get_mathlib_olean()
 
@@ -610,7 +604,7 @@
         if self.upgrade_lean:
             self.lean_version = mathlib_lean_version()
         self.write_config()
-        self.run(['leanpkg', 'add', 'leanprover-community/mathlib'])
+        self.run([shutil.which('leanpkg'), 'add', 'leanprover-community/mathlib'])
         self.read_config()
         self.get_mathlib_olean()
 
@@ -650,7 +644,7 @@
             rel = path.relative_to(self.src_directory)
             label = str(rel.with_suffix('')).replace(os.sep, '.')
             G.add_node(label)
-            imports = self.run(['lean', '--deps', str(path)])
+            imports = self.run([shutil.which('lean'), '--deps', str(path)])
             for imp in map(Path, imports.split()):
                 try:
                     imp_rel = imp.relative_to(self.src_directory)

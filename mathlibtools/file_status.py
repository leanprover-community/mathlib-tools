<<<<<<< HEAD
from dataclasses import dataclass, field
from typing import List, Optional, Set, Union
=======
import re
from dataclasses import asdict, dataclass
from typing import Any, Dict, Optional, Union
>>>>>>> 4645d5d0

import requests
import yaml


@dataclass()
class FileStatus:
<<<<<<< HEAD
  """Capture the file status descriptions in the wiki yaml.

  `string_match` are the substrings that must be found, lowercase match
  `color` is how the node should be colored if it has the status
  """

  color: str
  prefix: Optional[str] = None
  string_match: Set[str] = field(default_factory=set)
  # colors from X11

  @classmethod
  def yes(cls) -> "FileStatus":
    return cls("green", "Yes")

  @classmethod
  def pr(cls) -> "FileStatus":
    return cls("lightskyblue", "No", {"pr"})

  @classmethod
  def wip(cls) -> "FileStatus":
    return cls("lightskyblue", "No", {"wip"})

  @classmethod
  def no(cls) -> "FileStatus":
    return cls("orange", "No")

  # @classmethod
  # def missing(cls) -> "FileStatus":
  #   return cls("orchid1")

  @classmethod
  def ready(cls) -> "FileStatus":
    return cls("turquoise1")

  def matches(self, comment: str) -> bool:
    return (self.prefix is None or comment.startswith(self.prefix)) and \
        all(substring.lower() in comment.lower() for substring in self.string_match)

  @classmethod
  def assign(cls, comment: str) -> Optional["FileStatus"]:
    for status in [cls.yes(), cls.pr(), cls.wip()]:
      if status.matches(comment):
        return status
    # "No" but other comments
    if cls.no().matches(comment) and len(comment) > 2:
      return cls.no()
    return None

  def to_gexf(self) -> str:
    return repr(self)
=======

    ported: bool = False
    mathlib4_pr: Optional[int] = None
    mathlib3_hash: Optional[str] = None
    comments: Optional[str] = None

    @classmethod
    def parse_old(cls, message: str) -> "FileStatus":
        ported = False
        mathlib4_pr: Optional[int] = None
        mathlib3_hash: Optional[str] = None
        comments = None
        if message.startswith("Yes"):
            ported = True
            parts = message.split(None, 3)
            if len(parts) > 2:
                mathlib3_hash = parts[2]
        elif message.startswith("No"):
            comments = message[2:].lstrip(': ')
        else:
            comments = message.lstrip()
        if "mathlib4#" in message:
            mathlib4_pr = int(re.findall(r"[0-9]+", message.replace("mathlib4#", ""))[0])
        return cls(
            ported=ported,
            mathlib4_pr=mathlib4_pr,
            mathlib3_hash=mathlib3_hash,
            comments=comments,
        )

    def asdict(self) -> Dict[str, Any]:
        return {k: v for k, v in asdict(self).items() if v is not None}

    @property
    def pr_link(self) -> Optional[str]:
        """
        The github PR, as a site, associated with this file status.
        """
        if self.mathlib4_pr is None:
            return None
        return f"https://github.com/leanprover-community/mathlib4/pull/{self.mathlib4_pr}"


@dataclass
class PortStatus:

    file_statuses: Dict[str, FileStatus]

    @classmethod
    def old_yaml(cls, url: Optional[str] = None) -> Dict[str, str]:
        if url is None:
            url = "https://raw.githubusercontent.com/wiki/leanprover-community/mathlib/mathlib4-port-status.md"
        def yaml_md_load(wikicontent: bytes):
            return yaml.safe_load(wikicontent.replace(b"```", b""))

        return yaml_md_load(requests.get(url).content)

    @classmethod
    def deserialize_old(cls, yaml: Optional[Dict[str, str]] = None) -> "PortStatus":
        if yaml is None:
            yaml = cls.old_yaml()
        return cls(file_statuses={k: FileStatus.parse_old(v) for k, v in yaml.items()})

    def serialize(self) -> Dict[str, Dict[str, Union[int, str, None]]]:
        return yaml.dump({k: v.asdict() for k, v in self.file_statuses.items()})
>>>>>>> 4645d5d0
<|MERGE_RESOLUTION|>--- conflicted
+++ resolved
@@ -1,11 +1,6 @@
-<<<<<<< HEAD
-from dataclasses import dataclass, field
-from typing import List, Optional, Set, Union
-=======
-import re
 from dataclasses import asdict, dataclass
 from typing import Any, Dict, Optional, Union
->>>>>>> 4645d5d0
+import re
 
 import requests
 import yaml
@@ -13,59 +8,6 @@
 
 @dataclass()
 class FileStatus:
-<<<<<<< HEAD
-  """Capture the file status descriptions in the wiki yaml.
-
-  `string_match` are the substrings that must be found, lowercase match
-  `color` is how the node should be colored if it has the status
-  """
-
-  color: str
-  prefix: Optional[str] = None
-  string_match: Set[str] = field(default_factory=set)
-  # colors from X11
-
-  @classmethod
-  def yes(cls) -> "FileStatus":
-    return cls("green", "Yes")
-
-  @classmethod
-  def pr(cls) -> "FileStatus":
-    return cls("lightskyblue", "No", {"pr"})
-
-  @classmethod
-  def wip(cls) -> "FileStatus":
-    return cls("lightskyblue", "No", {"wip"})
-
-  @classmethod
-  def no(cls) -> "FileStatus":
-    return cls("orange", "No")
-
-  # @classmethod
-  # def missing(cls) -> "FileStatus":
-  #   return cls("orchid1")
-
-  @classmethod
-  def ready(cls) -> "FileStatus":
-    return cls("turquoise1")
-
-  def matches(self, comment: str) -> bool:
-    return (self.prefix is None or comment.startswith(self.prefix)) and \
-        all(substring.lower() in comment.lower() for substring in self.string_match)
-
-  @classmethod
-  def assign(cls, comment: str) -> Optional["FileStatus"]:
-    for status in [cls.yes(), cls.pr(), cls.wip()]:
-      if status.matches(comment):
-        return status
-    # "No" but other comments
-    if cls.no().matches(comment) and len(comment) > 2:
-      return cls.no()
-    return None
-
-  def to_gexf(self) -> str:
-    return repr(self)
-=======
 
     ported: bool = False
     mathlib4_pr: Optional[int] = None
@@ -108,6 +50,9 @@
             return None
         return f"https://github.com/leanprover-community/mathlib4/pull/{self.mathlib4_pr}"
 
+    def to_gexf(self) -> str:
+        return repr(self)
+
 
 @dataclass
 class PortStatus:
@@ -130,5 +75,4 @@
         return cls(file_statuses={k: FileStatus.parse_old(v) for k, v in yaml.items()})
 
     def serialize(self) -> Dict[str, Dict[str, Union[int, str, None]]]:
-        return yaml.dump({k: v.asdict() for k, v in self.file_statuses.items()})
->>>>>>> 4645d5d0
+        return yaml.dump({k: v.asdict() for k, v in self.file_statuses.items()})
import sys
from pathlib import Path
from datetime import datetime
from typing import Tuple, Optional
from getpass import getpass

from git.exc import GitCommandError # type: ignore

import click

from mathlibtools.lib import (LeanProject, log,
    InvalidLeanProject, LeanDownloadError, set_download_url, touch_oleans,
    CacheFallback)

# Click aliases from Stephen Rauch at
# https://stackoverflow.com/questions/46641928
class CustomMultiCommand(click.Group):
    def command(self, *args, **kwargs):
        """Behaves the same as `click.Group.command()` except if passed
        a list of names, all after the first will be aliases for the first.
        """
        def decorator(f):
            if args and isinstance(args[0], list):
                _args = [args[0][0]] + list(args[1:])
                for alias in args[0][1:]:
                    cmd = super(CustomMultiCommand, self).command(
                        alias, *args[1:], **kwargs)(f)
                    cmd.short_help = "Alias for '{}'".format(_args[0])
                    cmd.hidden = True
            else:
                _args = args
            cmd = super(CustomMultiCommand, self).command(
                *_args, **kwargs)(f)
            return cmd

        return decorator

    """Allows the user to shorten commands to a (unique) prefix."""
    def get_command(self, ctx, cmd_name):
        rv = click.Group.get_command(self, ctx, cmd_name)
        if rv is not None:
            return rv
        matches = [x for x in self.list_commands(ctx)
                   if x.startswith(cmd_name)]
        if not matches:
            return None
        elif len(matches) == 1:
            return click.Group.get_command(self, ctx, matches[0])
        ctx.fail('Too many matches: %s' % ', '.join(sorted(matches)))

def proj() -> LeanProject:
    return LeanProject.from_path(Path('.'), cache_url, force_download,
                                 lean_upgrade)

# The following are global state variables. This is a lazy way of propagating
# the global options.
cache_url = ''
force_download = False
lean_upgrade = True
debug = False

def handle_exception(exc, msg):
    if debug:
        raise exc
    else:
        log.error(msg)
        sys.exit(-1)

@click.group(cls=CustomMultiCommand, context_settings={ 'help_option_names':['-h', '--help']})
@click.option('--from-url', '-u', default='', nargs=1,
              help='Override base url for olean cache.')
@click.option('--force-download', '-f', 'force', default=False, is_flag=True,
              help='Download olean cache without looking for a local version.')
@click.option('--no-lean-upgrade', 'noleanup', default=False, is_flag=True,
              help='Do not upgrade Lean version when upgrading mathlib.')
@click.option('--debug', 'python_debug', default=False, is_flag=True,
              help='Display python tracebacks in case of error.')
@click.version_option()
def cli(from_url: str, force: bool, noleanup: bool, python_debug: bool) -> None:
    """Command line client to manage Lean projects depending on mathlib.
    Use leanproject COMMAND --help to get more help on any specific command."""
    global cache_url, force_download, lean_upgrade, debug
    cache_url = from_url
    force_download = force
    lean_upgrade = not noleanup
    debug = python_debug

@cli.command()
@click.argument('path', default='.')
def new(path: str = '.') -> None:
    """Create a new Lean project and prepare mathlib.

    If no directory name is given, the current directory is used.
    """
    LeanProject.new(Path(path), cache_url, force_download)

@cli.command()
def add_mathlib() -> None:
    """Add mathlib to the current project."""
    proj().add_mathlib()

@cli.command(['upgrade-mathlib', 'update-mathlib', 'up'])
def upgrade_mathlib() -> None:
    """Upgrade mathlib (as a dependency or as the main project)."""
    try:
        proj().upgrade_mathlib()
    except LeanDownloadError as err:
        handle_exception(err, 'Failed to fetch mathlib oleans')
    except InvalidLeanProject:
        project = LeanProject.user_wide(cache_url, force_download)
        project.upgrade_mathlib()

@cli.command()
def build() -> None:
    """Build the current project."""
    proj().build()

def parse_project_name(name: str, ssh: bool = True) -> Tuple[str, str, str, bool]:
    """Parse the name argument for get_project
    Returns (name, url, branch, is_url).
    If name is not a full url, the returned url will be a https or ssh
    url depending on the boolean argument ssh.
    """
    # This is split off the actual command function for
    # unit testing purposes
    if ':' in name:
        pieces = name.split(':')
        if len(pieces) >= 3:
            name = ':'.join(pieces[:-1])
            branch = pieces[-1]
        elif 'http' in pieces[0] or '@' in pieces[0]:
            branch = ''
        else:
            name, branch = pieces
    else:
        branch = ''

    if not name.startswith(('git@', 'http')):
        if '/' not in name:
            org_name = 'leanprover-community/'+name
        else:
            org_name, name = name, name.split('/')[1]
        if ssh:
            url = 'git@github.com:'+org_name+'.git'
        else:
            url = 'https://github.com/'+org_name+'.git'
        is_url = False
    else:
        url = name
        name = name.split('/')[-1].replace('.git', '')
        is_url = True

    return name, url, branch, is_url

@cli.command(name='get')
@click.argument('name')
@click.argument('directory', default='')
@click.option('--new-branch', '-b', default=False, is_flag=True,
              help='Create a new branch.')
def get_project(name: str, new_branch: bool, directory: str = '') -> None:
    """Clone a project from a GitHub name or git url.

    Put it in dir if this argument is given.
    A GitHub name without / will be considered as
    a leanprover-community project.
    If the name ends with ':foo' then foo will be interpreted
    as a branch name, and that branch will be checked out.

    This will fail if the branch does not exist. If you want to create a new
    branch, pass the `-b` option."""

    original_name = name
    name, url, branch, is_url = parse_project_name(original_name)
    if branch:
        name = name + '_' + branch
    directory = directory or name
    if directory and Path(directory).exists():
        raise FileExistsError('Directory ' + directory + ' already exists')
    try:
        LeanProject.from_git_url(url, directory, branch, new_branch,
                                 cache_url, force_download)
    except GitCommandError as err:
        # if full url is provided, do not retry with HTTPS
        if not is_url:
            log.info('Error cloning via SSH, trying HTTPS...')
            try:
                name, url, branch, is_url = parse_project_name(original_name, ssh=False)
                LeanProject.from_git_url(url, directory, branch, new_branch,
                                 cache_url, force_download)
            except GitCommandError as e:
                handle_exception(e, e.stderr)
        else:
            handle_exception(err, err.stderr)

@cli.command()
@click.option('--force', default=False, is_flag=True,
              help='Make cache even if the cache already exists.')
def mk_cache(force: bool = False) -> None:
    """Cache olean files.

    The repository must be clean in order to ensure there is a suitable git
    commit to associate the hash with."""
    proj().mk_cache(force)

@cli.command()
@click.option('--rev', default=None, help='A git sha.')
@click.option('--fallback', type=click.Choice(['none', 'show', 'download-first', 'download-all']),
              default='show', help="Behavior if no matching cache is available.")
def get_cache(rev: Optional[str], fallback: str) -> None:
    """Restore olean files from a cache.

    \b
    The fallback parameter is interpreted as follows:
      none: fail without trying anything else
      show: show but do not download possible fallback caches
      download-first: show all fallback caches, download and apply the first
      download-all: show and download all fallback caches, apply the first.
    """
    fallback_enum = CacheFallback(fallback)
    try:
        proj().get_cache(rev, fallback_enum)
    except (LeanDownloadError, FileNotFoundError) as err:
        handle_exception(err, 'Failed to fetch cached oleans')

@cli.command()
def get_mathlib_cache() -> None:
    """Get mathlib .lean and .olean files in a project depending on mathlib,
    without upgrading."""
    project = proj()
    try:
        project.get_mathlib_olean()
    except (LeanDownloadError, FileNotFoundError) as err:
        handle_exception(err, 'Failed to fetch mathlib oleans')

@cli.command()
def delete_zombies() -> None:
    """Delete zombie oleans, .olean files with no matching .lean files"""
    proj().delete_zombies()

@cli.command()
def clean() -> None:
    """Delete all olean files"""
    proj().clean()

@cli.command()
def hooks() -> None:
    """Setup git hooks for the current project."""
    proj().setup_git_hooks()

@cli.command()
@click.argument('url')
def set_url(url: str) -> None:
    """Set the default url where oleans should be fetched."""
    set_download_url(url)

@cli.command()
def check() -> None:
    """Check mathlib oleans are more recent than their sources"""
    project = proj()
    core_ok, mathlib_ok = project.check_timestamps()
    toolchain = project.toolchain
    toolchain_path = Path.home()/'.elan'/'toolchains'/toolchain
    if not core_ok:
        print('Some core oleans files in toolchain {} seem older than '
              'their source.'.format(toolchain))
        touch = input('Do you want to set their modification time to now (y/n) ? ')
        if touch.lower() in ['y', 'yes']:
            touch_oleans(toolchain_path)
    if not mathlib_ok:
        print('Some mathlib oleans files seem older than their source.')
        touch = input('Do you want to set their modification time to now (y/n) ? ')
        if touch.lower() in ['y', 'yes']:
            touch_oleans(project.mathlib_folder/'src')
    if core_ok and mathlib_ok:
        log.info('Everything looks fine.')

@cli.command()
def mk_all() -> None:
    """Creates all.lean importing everything from the project."""
    proj().make_all()

@cli.command()
def global_install() -> None:
    """Install mathlib user-wide."""
    proj = LeanProject.user_wide(cache_url, force_download)
    proj.add_mathlib()

@cli.command()
def global_upgrade() -> None:
    """Upgrade user-wide mathlib"""
    proj = LeanProject.user_wide(cache_url, force_download)
    proj.upgrade_mathlib()

@cli.command()
@click.option('--to', 'to', default=None,
              help='Return only imports leading to this file.')
@click.option('--from', 'from_', default=None,
              help='Return only imports starting from this file.')
@click.option('--exclude-tactics', 'exclude', default=False, is_flag=True,
              help='Excludes tactics and meta.')
@click.option('--port-status', default=False, is_flag=True,
              help='Color by mathlib4 porting status')
@click.option('--port-status-url', default=None,
              help='URL of yaml with mathlib4 port status')
<<<<<<< HEAD
@click.option('--mathlib4', default=None,
              help='Local directory of mathlib4 repo')
=======
@click.option('--reduce', 'reduce', default=False, is_flag=True,
              help='Omit transitive imports.')
>>>>>>> 3886f16c
@click.argument('output', default='import_graph.dot')
def import_graph(
    to: Optional[str],
    from_: Optional[str],
    exclude : bool,
    port_status: bool,
    port_status_url: Optional[str],
<<<<<<< HEAD
    mathlib4: Optional[str],
=======
    reduce: bool,
>>>>>>> 3886f16c
    output: str
) -> None:
    """Write an import graph for this project.

    Arguments for '--to' and '--from' should be specified as
    Lean imports (e.g. 'data.mv_polynomial') rather than file names.

    You may specify an output filename, and the suffix will determine the output format.
    By default the graph will be written to 'import_graph.dot'.
    For .dot, .pdf, .svg, or .png output you will need to install 'graphviz' first.
    """
    project = proj()
    graph = project.import_graph
    if exclude:
        graph = graph.exclude_tactics()
        project._import_graph = graph
    if port_status or port_status_url:
        project.port_status(port_status_url, mathlib4=None if mathlib4 is None else Path(mathlib4))
    if to and from_:
        G = graph.path(start=from_, end=to)
    elif to:
        G = graph.ancestors(to)
    elif from_:
        G = graph.descendants(from_)
    else:
        G = graph
    if reduce:
        G = G.transitive_reduction()
    G.write(Path(output))


@cli.command()
@click.option('--sed', 'sed', default=False, is_flag=True,
              help='Instead of printing a list of removable imports, print a sed script that can be run to remove the imports.')
@click.argument('file', default=None, required=False)
def reduce_imports(file: str, sed: bool = False) -> None:
    """List imports that can be removed in the project in the format
    `("source.file", ["removable.import", "another.removable.import"])`.

    Argument '--file' should be specified as a
    Lean import (e.g. 'data.mv_polynomial') rather than a file name.
    """
    project = proj()
    if sed:
        print("# on mac use gsed instead of sed")
        for l in project.reduce_imports_sed(file=file):
            print(l)
    else:
        for t in project.reduce_imports(file=file):
            print(t)


@cli.command()
@click.argument('path', default='')
def decls(path: str = '') -> None:
    """List declarations seen from this project

    If no file name is given, the result will be in decls.yaml
    in the project root.
    """
    project = proj()
    decls = project.list_decls()
    outpath = Path(path) if path else project.directory/'decls.yaml'
    with outpath.open('w') as outfile:
        for name, info in decls.items():
            outfile.write('{}:\n  origin: {}\n  path: {}\n  line: {}\n'.format(
                name, info.origin, info.filepath, info.line))


@cli.command()
@click.argument('branch_name')
@click.option('--force', default=False, is_flag=True,
              help='Update master and create branch even if the repository is dirty.')
def pr(branch_name: str, force: bool = False) -> None:
    """Prepare to work on a mathlib pull-request on a new branch."""
    proj().pr(branch_name, force)


@cli.command()
@click.option('--force', default=False, is_flag=True,
              help='Rebase on master even if the repository is dirty.')
def rebase(force: bool = False) -> None:
    """
    On mathlib, update master, get oleans and rebase current branch.
    """
    proj().rebase(force)


@cli.command()
@click.argument('remote', default='origin')
def pull(remote: str = '') -> None:
    """
    Pull and get mathlib oleans. Default remote is 'origin'.
    """
    proj().pull(remote)


def safe_cli():
    try:
        cli() # pylint: disable=no-value-for-parameter
    except Exception as err:
        handle_exception(err, str(err))

if __name__ == "__main__":
    # This allows `python3 -m mathlibtools.leanproject`.
    # This is useful for when python is on the path but its installed scripts are not
    # It also allows pyinstaller to create leanproject.exe standalone executable for Windows
    safe_cli()<|MERGE_RESOLUTION|>--- conflicted
+++ resolved
@@ -302,13 +302,10 @@
               help='Color by mathlib4 porting status')
 @click.option('--port-status-url', default=None,
               help='URL of yaml with mathlib4 port status')
-<<<<<<< HEAD
 @click.option('--mathlib4', default=None,
               help='Local directory of mathlib4 repo')
-=======
 @click.option('--reduce', 'reduce', default=False, is_flag=True,
               help='Omit transitive imports.')
->>>>>>> 3886f16c
 @click.argument('output', default='import_graph.dot')
 def import_graph(
     to: Optional[str],
@@ -316,11 +313,8 @@
     exclude : bool,
     port_status: bool,
     port_status_url: Optional[str],
-<<<<<<< HEAD
     mathlib4: Optional[str],
-=======
     reduce: bool,
->>>>>>> 3886f16c
     output: str
 ) -> None:
     """Write an import graph for this project.
